--- conflicted
+++ resolved
@@ -18,14 +18,10 @@
           "type": "string"
         }
       },
-<<<<<<< HEAD
-      "type": "object"
-=======
       "type": [
         "object",
         "null"
       ]
->>>>>>> 6c484c36
     },
     "suite_definition": {
       "description": "Definition of test suite internal to the configuration -- specified instead of `suite_type`.",
@@ -46,11 +42,5 @@
       ]
     }
   },
-<<<<<<< HEAD
-  "required": [
-    "resources"
-  ],
-=======
->>>>>>> 6c484c36
   "type": "object"
 }