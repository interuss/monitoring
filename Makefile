--- conflicted
+++ resolved
@@ -17,14 +17,9 @@
 	cd test/isort && docker image build . -t interuss/isort
 
 .PHONY: format
-<<<<<<< HEAD
-format: json-schema
+format: isort-image json-schema
 	docker run --rm -v "$(CURDIR):/code" -w /code pyfound/black:25.1.0 black --exclude=$(BLACK_EXCLUDES) .
-=======
-format: isort-image json-schema
-	docker run --rm -v "$(CURDIR):/code" -w /code pyfound/black:22.10.0 black --exclude=$(BLACK_EXCLUDES) .
 	docker run --rm -v "$(CURDIR):/code" -w /code interuss/isort --profile black ${ISORT_EXCLUDES} .
->>>>>>> e488394d
 	cd monitoring && make format
 
 .PHONY: lint
@@ -36,14 +31,9 @@
 check-hygiene: python-lint hygiene validate-uss-qualifier-docs shell-lint json-schema-lint
 
 .PHONY: python-lint
-<<<<<<< HEAD
-python-lint:
+python-lint: isort-image
 	docker run --rm -v "$(CURDIR):/code" -w /code pyfound/black:25.1.0 black --check --exclude=$(BLACK_EXCLUDES) . || (echo "Linter didn't succeed. You can use the following command to fix python linter issues: make format" && exit 1)
-=======
-python-lint: isort-image
-	docker run --rm -v "$(CURDIR):/code" -w /code pyfound/black:22.10.0 black --check --exclude=$(BLACK_EXCLUDES) . || (echo "Linter didn't succeed. You can use the following command to fix python linter issues: make format" && exit 1)
 	docker run --rm -v "$(CURDIR):/code" -w /code interuss/isort --check-only --profile black ${ISORT_EXCLUDES} . || (echo "Linter didn't succeed. You can use the following command to fix python linter issues: make format" && exit 1)
->>>>>>> e488394d
 
 .PHONY: hygiene
 hygiene:
