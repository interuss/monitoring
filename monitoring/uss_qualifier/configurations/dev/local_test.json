{
  "v1": {
    "test_run": {
      "non_baseline_inputs": ["configurations.dev.environment"],
      "resources": {
        "resource_declarations": {
          "$ref": "resources.yaml#/all"
        }
      },
      "action": {
        "test_suite": {
          "suite_type": "suites.dev.local_test",
          "resources": {
            "adjacent_circular_flights_data": "adjacent_circular_flights_data",
            "adjacent_circular_storage_config": "adjacent_circular_storage_config",
            "kml_flights_data": "kml_flights_data",
            "kml_storage_config": "kml_storage_config",
            "service_providers": "netrid_service_providers_v22a",
            "observers": "netrid_observers_v22a",
            "evaluation_configuration": "netrid_observation_evaluation_configuration",
            "flight_planners": "flight_planners",
            "conflicting_flights": "conflicting_flights",
            "priority_preemption_flights": "priority_preemption_flights",
            "invalid_flight_intents": "invalid_flight_intents",
            "invalid_flight_auth_flights": "invalid_flight_auth_flights",
            "dss": "dss",
            "netrid_dss_instances_v22a": "netrid_dss_instances_v22a",
            "id_generator": "id_generator",
            "service_area": "service_area",
<<<<<<< HEAD
            "flight_check_table": "flight_check_table"
=======
            "feature_check_table": "feature_check_table"
>>>>>>> 62343846
          }
        }
      }
    },
    "artifacts": {
      "tested_roles": {
        "report_path": "output/tested_requirements.html",
        "roles": [
          {
            "name": "Strategic Coordination role",
            "requirement_set": "astm.f3548.v21.scd",
            "participants": [
              "uss1",
              "uss2"
            ]
          },
          {
            "name": "DSS Provider role",
            "requirement_set": "astm.f3411.v22a.dss_provider",
            "participants": [
              "uss1",
              "uss2"
            ]
          },
          {
            "name": "Service Provider role",
            "requirement_set": "astm.f3411.v22a.service_provider",
            "participants": [
              "uss1"
            ]
          },
          {
            "name": "Display Provider role",
            "requirement_set": "astm.f3411.v22a.display_provider",
            "participants": [
              "uss2"
            ]
          }
        ]
      },
      "$ref": "artifacts.yaml#/relative"
    }
  }
}<|MERGE_RESOLUTION|>--- conflicted
+++ resolved
@@ -27,11 +27,8 @@
             "netrid_dss_instances_v22a": "netrid_dss_instances_v22a",
             "id_generator": "id_generator",
             "service_area": "service_area",
-<<<<<<< HEAD
             "flight_check_table": "flight_check_table"
-=======
             "feature_check_table": "feature_check_table"
->>>>>>> 62343846
           }
         }
       }
