#!/usr/bin/env bash

set -eo pipefail

# Find and change to repo root directory
OS=$(uname)
if [[ "$OS" == "Darwin" ]]; then
	# OSX uses BSD readlink
	BASEDIR="$(dirname "$0")"
else
	BASEDIR=$(readlink -e "$(dirname "$0")")
fi
cd "${BASEDIR}/../.." || exit 1

if [ -z "$DO_NOT_BUILD_MONITORING" ]; then
  monitoring/build.sh || exit 1
  export DO_NOT_BUILD_MONITORING=true
fi

CONFIG_NAME="${1:-ALL}"

# https://stackoverflow.com/a/9057392
# shellcheck disable=SC2124
OTHER_ARGS=${@:2}

if [ "$CONFIG_NAME" == "ALL" ]; then
  CONFIG_NAME="\
configurations.dev.noop,\
configurations.dev.dss_probing,\
configurations.dev.geoawareness_cis,\
configurations.dev.generate_rid_test_data,\
configurations.dev.geospatial_comprehension,\
configurations.dev.general_flight_auth,\
configurations.dev.f3548,\
configurations.dev.f3548_self_contained,\
configurations.dev.netrid_v22a,\
configurations.dev.uspace"
fi
# TODO: Add configurations.dev.netrid_v19

echo "Running configuration(s): ${CONFIG_NAME}"

CONFIG_FLAG="--config ${CONFIG_NAME}"

AUTH_SPEC='DummyOAuth(http://oauth.authority.localutm:8085/token,uss_qualifier)'

QUALIFIER_OPTIONS="$CONFIG_FLAG $OTHER_ARGS"

OUTPUT_DIR="monitoring/uss_qualifier/output"
mkdir -p "$OUTPUT_DIR"

CACHE_DIR="monitoring/uss_qualifier/.templates_cache"
mkdir -p "$CACHE_DIR"

<<<<<<< HEAD
  echo "========== Running uss_qualifier for configuration ${CONFIG_NAME} =========="
  # shellcheck disable=SC2086
  docker run ${docker_args} --name uss_qualifier \
    --rm \
    --network interop_ecosystem_network \
    --add-host=host.docker.internal:host-gateway \
    -u "$(id -u):$(id -g)" \
    -e PYTHONBUFFERED=1 \
    -e AUTH_SPEC=${AUTH_SPEC} \
    -e USS_QUALIFIER_STOP_FAST=${USS_QUALIFIER_STOP_FAST:-} \
    -e MONITORING_GITHUB_ROOT=${MONITORING_GITHUB_ROOT:-} \
    -v "$(pwd)/$OUTPUT_DIR:/app/$OUTPUT_DIR" \
    -v "$(pwd)/$CACHE_DIR:/app/$CACHE_DIR" \
    -w /app/monitoring/uss_qualifier \
    interuss/monitoring \
    python main.py $QUALIFIER_OPTIONS
  echo "========== Completed uss_qualifier for configuration ${CONFIG_NAME} =========="
=======
if [ "$CI" == "true" ]; then
  docker_args="--add-host host.docker.internal:host-gateway" # Required to reach other containers in Ubuntu (used for Github Actions)
else
  docker_args="-it"
>>>>>>> bcc4e6c3
fi

start_time=$(date +%Y-%m-%dT%H:%M:%S)
# shellcheck disable=SC2086
docker run ${docker_args} --name uss_qualifier \
  --rm \
  --network interop_ecosystem_network \
  -u "$(id -u):$(id -g)" \
  -e PYTHONBUFFERED=1 \
  -e AUTH_SPEC=${AUTH_SPEC} \
  -e USS_QUALIFIER_STOP_FAST=${USS_QUALIFIER_STOP_FAST:-} \
  -e MONITORING_GITHUB_ROOT=${MONITORING_GITHUB_ROOT:-} \
  -v "$(pwd)/$OUTPUT_DIR:/app/$OUTPUT_DIR" \
  -v "$(pwd)/$CACHE_DIR:/app/$CACHE_DIR" \
  -w /app/monitoring/uss_qualifier \
  interuss/monitoring \
  python main.py $QUALIFIER_OPTIONS

# Set return code according to whether the test run was fully successful
reports_generated=$(find ./monitoring/uss_qualifier/output/report*.json -newermt "$start_time")
# shellcheck disable=SC2068
for REPORT in ${reports_generated[@]}; do
  successful=$(python build/dev/extract_json_field.py report.*.successful "$REPORT")
  if echo "${successful}" | grep -iqF true; then
    echo "Full success indicated by $REPORT"
  else
    echo "Could not establish that all uss_qualifier tests passed in $REPORT"
    exit 1
  fi
done
<|MERGE_RESOLUTION|>--- conflicted
+++ resolved
@@ -52,30 +52,10 @@
 CACHE_DIR="monitoring/uss_qualifier/.templates_cache"
 mkdir -p "$CACHE_DIR"
 
-<<<<<<< HEAD
-  echo "========== Running uss_qualifier for configuration ${CONFIG_NAME} =========="
-  # shellcheck disable=SC2086
-  docker run ${docker_args} --name uss_qualifier \
-    --rm \
-    --network interop_ecosystem_network \
-    --add-host=host.docker.internal:host-gateway \
-    -u "$(id -u):$(id -g)" \
-    -e PYTHONBUFFERED=1 \
-    -e AUTH_SPEC=${AUTH_SPEC} \
-    -e USS_QUALIFIER_STOP_FAST=${USS_QUALIFIER_STOP_FAST:-} \
-    -e MONITORING_GITHUB_ROOT=${MONITORING_GITHUB_ROOT:-} \
-    -v "$(pwd)/$OUTPUT_DIR:/app/$OUTPUT_DIR" \
-    -v "$(pwd)/$CACHE_DIR:/app/$CACHE_DIR" \
-    -w /app/monitoring/uss_qualifier \
-    interuss/monitoring \
-    python main.py $QUALIFIER_OPTIONS
-  echo "========== Completed uss_qualifier for configuration ${CONFIG_NAME} =========="
-=======
 if [ "$CI" == "true" ]; then
   docker_args="--add-host host.docker.internal:host-gateway" # Required to reach other containers in Ubuntu (used for Github Actions)
 else
   docker_args="-it"
->>>>>>> bcc4e6c3
 fi
 
 start_time=$(date +%Y-%m-%dT%H:%M:%S)
@@ -83,6 +63,7 @@
 docker run ${docker_args} --name uss_qualifier \
   --rm \
   --network interop_ecosystem_network \
+  --add-host=host.docker.internal:host-gateway \
   -u "$(id -u):$(id -g)" \
   -e PYTHONBUFFERED=1 \
   -e AUTH_SPEC=${AUTH_SPEC} \
@@ -105,4 +86,4 @@
     echo "Could not establish that all uss_qualifier tests passed in $REPORT"
     exit 1
   fi
-done
+done