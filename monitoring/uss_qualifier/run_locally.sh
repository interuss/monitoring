--- conflicted
+++ resolved
@@ -24,27 +24,6 @@
 OTHER_ARGS=${@:2}
 
 if [ "$CONFIG_NAME" == "ALL" ]; then
-<<<<<<< HEAD
-  declare -a all_configurations=( \
-    "configurations.dev.noop" \
-    "configurations.dev.dss_probing" \
-    "configurations.dev.geoawareness_cis" \
-    "configurations.dev.generate_rid_test_data" \
-    "configurations.dev.geospatial_comprehension" \
-    "configurations.dev.general_flight_auth" \
-    "configurations.dev.f3548" \
-    "configurations.dev.f3548_self_contained" \
-    "configurations.dev.netrid_v22a" \
-    "configurations.dev.netrid_v19" \
-    "configurations.dev.uspace" \
-  )
-  echo "Running configurations: ${all_configurations[*]}"
-  for configuration_name in "${all_configurations[@]}"; do
-    monitoring/uss_qualifier/run_locally.sh "$configuration_name"
-  done
-else
-  CONFIG_FLAG="--config ${CONFIG_NAME}"
-=======
   CONFIG_NAME="\
 configurations.dev.noop,\
 configurations.dev.dss_probing,\
@@ -55,10 +34,9 @@
 configurations.dev.f3548,\
 configurations.dev.f3548_self_contained,\
 configurations.dev.netrid_v22a,\
+configurations.dev.netrid_v19,\
 configurations.dev.uspace"
 fi
-# TODO: Add configurations.dev.netrid_v19
->>>>>>> 2110d532
 
 echo "Running configuration(s): ${CONFIG_NAME}"
 
