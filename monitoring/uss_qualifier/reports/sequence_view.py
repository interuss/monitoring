from __future__ import annotations

import math
import os
from dataclasses import dataclass
from datetime import datetime
from enum import Enum
import html
from typing import List, Dict, Optional, Iterator, Union

from implicitdict import ImplicitDict

from monitoring.monitorlib.fetch import Query
from monitoring.uss_qualifier.action_generators.action_generator import (
    action_generator_type_from_name,
)
from monitoring.uss_qualifier.configurations.configuration import (
    ParticipantID,
    SequenceViewConfiguration,
)
from monitoring.uss_qualifier.fileio import load_dict_with_references
from monitoring.uss_qualifier.reports import jinja_env
from monitoring.uss_qualifier.reports.report import (
    TestRunReport,
    TestSuiteActionReport,
    TestScenarioReport,
    PassedCheck,
    FailedCheck,
    SkippedActionReport,
)
from monitoring.uss_qualifier.reports.tested_requirements import (
    compute_test_run_information,
)
from monitoring.uss_qualifier.scenarios.definitions import TestScenarioTypeName
from monitoring.uss_qualifier.scenarios.documentation.parsing import (
    get_documentation_by_name,
)
from monitoring.uss_qualifier.suites.definitions import ActionType, TestSuiteDefinition


UNATTRIBUTED_PARTICIPANT = "unattributed"


class NoteEvent(ImplicitDict):
    key: str
    message: str
    timestamp: datetime


class EventType(str, Enum):
    PassedCheck = "PassedCheck"
    FailedCheck = "FailedCheck"
    Query = "Query"
    Note = "Note"


class Event(ImplicitDict):
    event_index: int = 0
    passed_check: Optional[PassedCheck] = None
    failed_check: Optional[FailedCheck] = None
    query_events: Optional[List[Union[Event, str]]] = None
    query: Optional[Query] = None
    note: Optional[NoteEvent] = None

    @property
    def type(self) -> EventType:
        if self.passed_check:
            return EventType.PassedCheck
        elif self.failed_check:
            return EventType.FailedCheck
        elif self.query:
            return EventType.Query
        elif self.note:
            return EventType.Note
        else:
            raise ValueError("Invalid Event type")

    @property
    def timestamp(self) -> datetime:
        if self.passed_check:
            return self.passed_check.timestamp.datetime
        elif self.failed_check:
            return self.failed_check.timestamp.datetime
        elif self.query:
            return self.query.request.timestamp
        elif self.note:
            return self.note.timestamp
        else:
            raise ValueError("Invalid Event type")

    def get_query_links(self) -> str:
        links = []
        for e in self.query_events:
            if isinstance(e, str):
                links.append(e)
            else:
                links.append(f'<a href="#e{e.event_index}">{e.event_index}</a>')
        return ", ".join(links)


class TestedStep(ImplicitDict):
    name: str
    url: str
    events: List[Event]

    @property
    def rows(self) -> int:
        return len(self.events)


class TestedCase(ImplicitDict):
    name: str
    url: str
    steps: List[TestedStep]

    @property
    def rows(self) -> int:
        return sum(s.rows for s in self.steps)


class EpochType(str, Enum):
    Case = "Case"
    Events = "Events"


class Epoch(ImplicitDict):
    case: Optional[TestedCase] = None
    events: Optional[List[Event]] = None

    @property
    def type(self) -> EpochType:
        if self.case:
            return EpochType.Case
        elif self.events:
            return EpochType.Events
        else:
            raise ValueError("Invalid Epoch did not specify case or events")

    @property
    def rows(self) -> int:
        if self.case:
            return self.case.rows
        elif self.events:
            return len(self.events)
        else:
            raise ValueError("Invalid Epoch did not specify case or events")


@dataclass
class TestedParticipant(object):
    has_failures: bool = False
    has_successes: bool = False
    has_queries: bool = False


class TestedScenario(ImplicitDict):
    type: TestScenarioTypeName
    name: str
    url: str
    scenario_index: int
    duration: str
    epochs: List[Epoch]
    participants: Dict[ParticipantID, TestedParticipant]

    @property
    def rows(self) -> int:
        return sum(c.rows for c in self.epochs)


@dataclass
class SkippedAction(object):
    reason: str


class ActionNodeType(str, Enum):
    Scenario = "Scenario"
    Suite = "Suite"
    ActionGenerator = "ActionGenerator"
    SkippedAction = "SkippedAction"


class ActionNode(ImplicitDict):
    name: str
    node_type: ActionNodeType
    children: List[ActionNode]
    scenario: Optional[TestedScenario] = None
    skipped_action: Optional[SkippedAction] = None

    @property
    def rows(self) -> int:
        return sum(c.rows for c in self.children) if self.children else 1

    @property
    def cols(self) -> int:
        return 1 + max(c.cols for c in self.children) if self.children else 1


@dataclass
class Indexer(object):
    scenario_index: int = 1


@dataclass
class SuiteCell(object):
    node: Optional[ActionNode]
    first_row: bool
    rowspan: int = 1
    colspan: int = 1


@dataclass
class OverviewRow(object):
    suite_cells: List[SuiteCell]
    scenario_node: Optional[ActionNode] = None
    skipped_action_node: Optional[ActionNode] = None
    filled: bool = False


def _compute_tested_scenario(
    report: TestScenarioReport, indexer: Indexer
) -> TestedScenario:
    epochs = []
    all_events = []
    event_index = 1

    def append_notes(new_notes):
        nonlocal event_index, all_events
        events = []
        for k, v in new_notes.items():
            events.append(
                Event(
                    note=NoteEvent(
                        key=html.escape(k),
                        message=html.escape(v.message),
                        timestamp=v.timestamp.datetime,
                    ),
                    event_index=event_index,
                )
            )
            all_events.append(events[-1])
            event_index += 1
        events.sort(key=lambda e: e.timestamp)
        epochs.append(Epoch(events=events))

    # Add any notes that occurred before the first test step
    if "notes" in report and report.notes:
        if len(report.cases) >= 1 and len(report.cases[0].steps) >= 1:
            first_step_start = report.cases[0].steps[0].start_time.datetime
            pre_notes = {
                k: v
                for k, v in report.notes.items()
                if v.timestamp.datetime < first_step_start
            }
        else:
            pre_notes = report.notes
        if pre_notes:
            append_notes(pre_notes)

    scenario_participants: Dict[ParticipantID, TestedParticipant] = {}

    latest_step_time = None
    for case in report.cases:
        steps = []
        last_step = None
        for step in case.steps:
            if "notes" in report and report.notes:
                # Add events (notes) that happened in between the previous step and this one
                if last_step is not None:
                    inter_notes = {
                        k: v
                        for k, v in report.notes.items()
                        if last_step.end_time.datetime
                        < v.timestamp.datetime
                        < step.start_time.datetime
                    }
                    if inter_notes:
                        append_notes(inter_notes)
                else:
                    last_step = step

            # Enumerate the events of this step
            events = []
            for passed_check in step.passed_checks:
                events.append(Event(passed_check=passed_check))
                all_events.append(events[-1])
                participants = (
                    passed_check.participants
                    if passed_check.participants
                    else [UNATTRIBUTED_PARTICIPANT]
                )
                for pid in participants:
                    p = scenario_participants.get(pid, TestedParticipant())
                    p.has_successes = True
                    scenario_participants[pid] = p
            if "queries" in step and step.queries:
                for query in step.queries:
                    events.append(Event(query=query))
<<<<<<< HEAD
                    if "participant_id" in query and query.participant_id:
                        p = scenario_participants.get(
                            query.participant_id, TestedParticipant(has_failures=False)
                        )
                        scenario_participants[query.participant_id] = p
=======
                    all_events.append(events[-1])
                    participant_id = (
                        query.server_id
                        if "server_id" in query and query.server_id
                        else UNATTRIBUTED_PARTICIPANT
                    )
                    p = scenario_participants.get(participant_id, TestedParticipant())
                    p.has_queries = True
                    scenario_participants[participant_id] = p

            for failed_check in step.failed_checks:
                query_events = []
                if (
                    "query_report_timestamps" in failed_check
                    and failed_check.query_report_timestamps
                ):
                    for query_timestamp in failed_check.query_report_timestamps:
                        found = False
                        for e in all_events:
                            if (
                                e.type == EventType.Query
                                and e.query.request.initiated_at == query_timestamp
                            ):
                                query_events.append(e)
                                found = True
                                break
                        if not found:
                            query_events.append(query_timestamp)
                events.append(
                    Event(failed_check=failed_check, query_events=query_events)
                )
                all_events.append(events[-1])
                participants = (
                    failed_check.participants
                    if failed_check.participants
                    else [UNATTRIBUTED_PARTICIPANT]
                )
                for pid in participants:
                    p = scenario_participants.get(pid, TestedParticipant())
                    p.has_failures = True
                    scenario_participants[pid] = p
>>>>>>> ba6597c2
            if "notes" in report and report.notes:
                for key, note in report.notes.items():
                    if step.start_time.datetime <= note.timestamp.datetime:
                        if (
                            "end_time" not in step
                            or note.timestamp.datetime <= step.end_time.datetime
                        ):
                            events.append(
                                Event(
                                    note=NoteEvent(
                                        key=html.escape(key),
                                        message=html.escape(note.message),
                                        timestamp=note.timestamp.datetime,
                                    )
                                )
                            )
                            all_events.append(events[-1])

            # Sort this step's events by time
            events.sort(key=lambda e: e.timestamp)

            # Label this step's events with event_index
            for e in events:
                e.event_index = event_index
                event_index += 1

            # Look for the latest time something happened
            for e in events:
                if latest_step_time is None or e.timestamp > latest_step_time:
                    latest_step_time = e.timestamp
            if "end_time" in step and step.end_time:
                if (
                    latest_step_time is None
                    or step.end_time.datetime > latest_step_time
                ):
                    latest_step_time = step.end_time.datetime

            # Add this step
            steps.append(
                TestedStep(
                    name=step.name,
                    url=step.documentation_url,
                    events=events,
                )
            )
        epochs.append(
            Epoch(
                case=TestedCase(name=case.name, url=case.documentation_url, steps=steps)
            )
        )

    # Add any notes that occurred after the last test step
    if "notes" in report and report.notes:
        if len(report.cases) >= 1 and len(report.cases[0].steps) >= 1:
            post_notes = {
                k: v
                for k, v in report.notes.items()
                if v.timestamp.datetime > latest_step_time
            }
        else:
            post_notes = {}
        if post_notes:
            latest_step_time = max(v.timestamp.datetime for v in post_notes.values())
            append_notes(post_notes)

    if "end_time" in report and report.end_time:
        latest_step_time = report.end_time.datetime

    dt_s = round((latest_step_time - report.start_time.datetime).total_seconds())
    dt_m = math.floor(dt_s / 60)
    dt_s -= dt_m * 60
    padding = "0" if dt_s < 10 else ""
    duration = f"{dt_m}:{padding}{dt_s}"

    scenario = TestedScenario(
        type=report.scenario_type,
        name=report.name,
        url=report.documentation_url,
        duration=duration,
        epochs=epochs,
        scenario_index=indexer.scenario_index,
        participants=scenario_participants,
    )
    indexer.scenario_index += 1
    return scenario


def _skipped_action_of(report: SkippedActionReport) -> ActionNode:
    if report.declaration.get_action_type() == ActionType.TestSuite:
        if (
            "suite_type" in report.declaration.test_suite
            and report.declaration.test_suite.suite_type
        ):
            suite: TestSuiteDefinition = ImplicitDict.parse(
                load_dict_with_references(report.declaration.test_suite.suite_type),
                TestSuiteDefinition,
            )
            parent = ActionNode(
                name=suite.name,
                node_type=ActionNodeType.Suite,
                children=[],
            )
        elif report.declaration.test_suite.suite_definition:
            parent = ActionNode(
                name=report.declaration.test_suite.suite_definition.name,
                node_type=ActionNodeType.Suite,
                children=[],
            )
        else:
            raise ValueError(
                f"Cannot process skipped action for test suite that does not define suite_type nor suite_definition"
            )
        name = "All scenarios in test suite"
    elif report.declaration.get_action_type() == ActionType.TestScenario:
        docs = get_documentation_by_name(report.declaration.test_scenario.scenario_type)
        return ActionNode(
            name=docs.name,
            node_type=ActionNodeType.SkippedAction,
            children=[],
            skipped_action=SkippedAction(reason=report.reason),
        )
    elif report.declaration.get_action_type() == ActionType.ActionGenerator:
        generator_type = action_generator_type_from_name(
            report.declaration.action_generator.generator_type
        )
        parent = ActionNode(
            name=generator_type.get_name(),
            node_type=ActionNodeType.ActionGenerator,
            children=[],
        )
        name = f"All scenarios from action generator"
    else:
        raise ValueError(
            f"Cannot process skipped action of type '{report.declaration.get_action_type()}'"
        )
    parent.children.append(
        ActionNode(
            name=name,
            node_type=ActionNodeType.SkippedAction,
            children=[],
            skipped_action=SkippedAction(reason=report.reason),
        )
    )
    return parent


def _compute_action_node(report: TestSuiteActionReport, indexer: Indexer) -> ActionNode:
    (
        is_test_suite,
        is_test_scenario,
        is_action_generator,
    ) = report.get_applicable_report()
    if is_test_scenario:
        return ActionNode(
            name=report.test_scenario.name,
            node_type=ActionNodeType.Scenario,
            children=[],
            scenario=_compute_tested_scenario(report.test_scenario, indexer),
        )
    elif is_test_suite:
        children = [_compute_action_node(a, indexer) for a in report.test_suite.actions]
        for skipped_action in report.test_suite.skipped_actions:
            i = 0
            for i, a in enumerate(report.test_suite.actions):
                if a.start_time.datetime > skipped_action.timestamp.datetime:
                    break
            children.insert(i, _skipped_action_of(skipped_action))
        return ActionNode(
            name=report.test_suite.name,
            node_type=ActionNodeType.Suite,
            children=children,
        )
    elif is_action_generator:
        generator_type = action_generator_type_from_name(
            report.action_generator.generator_type
        )
        return ActionNode(
            name=generator_type.get_name(),
            node_type=ActionNodeType.ActionGenerator,
            children=[
                _compute_action_node(a, indexer)
                for a in report.action_generator.actions
            ],
        )
    else:
        raise ValueError(
            "Invalid TestSuiteActionReport; doesn't specify scenario, suite, or action generator"
        )


def _compute_overview_rows(node: ActionNode) -> Iterator[OverviewRow]:
    if node.node_type == ActionNodeType.Scenario:
        yield OverviewRow(suite_cells=[], scenario_node=node)
    elif node.node_type == ActionNodeType.SkippedAction:
        yield OverviewRow(suite_cells=[], skipped_action_node=node)
    else:
        first_row = True
        for child in node.children:
            for row in _compute_overview_rows(child):
                yield OverviewRow(
                    suite_cells=[SuiteCell(node=node, first_row=first_row)]
                    + row.suite_cells,
                    scenario_node=row.scenario_node,
                    skipped_action_node=row.skipped_action_node,
                )
                first_row = False


def _align_overview_rows(rows: List[OverviewRow]) -> None:
    max_suite_cols = max(len(r.suite_cells) for r in rows)
    to_fill = 0
    for row in rows:
        if to_fill > 0:
            row.filled = True
            to_fill -= 1
        elif len(row.suite_cells) < max_suite_cols:
            if row.suite_cells[-1].first_row and all(
                c.node_type == ActionNodeType.Scenario
                for c in row.suite_cells[-1].node.children
            ):
                row.suite_cells[-1].colspan += max_suite_cols - len(row.suite_cells)
                row.filled = True
                to_fill = row.suite_cells[-1].node.rows - 1

    r0 = 0
    while r0 < len(rows):
        if len(rows[r0].suite_cells) < max_suite_cols and not rows[r0].filled:
            r1 = r0 + 1
            while r1 < len(rows):
                if (
                    len(rows[r1].suite_cells) != len(rows[r0].suite_cells)
                    or rows[r1].suite_cells[-1].node != rows[r0].suite_cells[-1].node
                ):
                    break
                r1 += 1
            rows[r0].suite_cells.append(
                SuiteCell(
                    node=None,
                    first_row=True,
                    rowspan=r1 - r0,
                    colspan=max_suite_cols - len(rows[r0].suite_cells),
                )
            )
            rows[r0].filled = True
            r0 = r1
        else:
            r0 += 1


def _enumerate_all_participants(node: ActionNode) -> List[ParticipantID]:
    if node.node_type == ActionNodeType.Scenario:
        return list(node.scenario.participants)
    else:
        result = set()
        for child in node.children:
            for p in _enumerate_all_participants(child):
                result.add(p)
        return list(result)


def _generate_scenario_pages(
    node: ActionNode, config: SequenceViewConfiguration
) -> None:
    if node.node_type == ActionNodeType.Scenario:
        all_participants = list(node.scenario.participants)
        all_participants.sort()
        if UNATTRIBUTED_PARTICIPANT in all_participants:
            all_participants.remove(UNATTRIBUTED_PARTICIPANT)
            all_participants.append(UNATTRIBUTED_PARTICIPANT)
        scenario_file = os.path.join(
            config.output_path, f"s{node.scenario.scenario_index}.html"
        )
        template = jinja_env.get_template("sequence_view/scenario.html")
        with open(scenario_file, "w") as f:
            f.write(
                template.render(
                    test_scenario=node.scenario,
                    all_participants=all_participants,
                    EpochType=EpochType,
                    EventType=EventType,
                    UNATTRIBUTED_PARTICIPANT=UNATTRIBUTED_PARTICIPANT,
                    len=len,
                    str=str,
                )
            )
    else:
        for child in node.children:
            _generate_scenario_pages(child, config)


def generate_sequence_view(
    report: TestRunReport, config: SequenceViewConfiguration
) -> None:
    node = _compute_action_node(report.report, Indexer())

    os.makedirs(config.output_path, exist_ok=True)
    _generate_scenario_pages(node, config)

    overview_rows = list(_compute_overview_rows(node))
    _align_overview_rows(overview_rows)
    max_suite_cols = max(len(r.suite_cells) for r in overview_rows)
    all_participants = _enumerate_all_participants(node)
    all_participants.sort()
    if UNATTRIBUTED_PARTICIPANT in all_participants:
        all_participants.remove(UNATTRIBUTED_PARTICIPANT)
        all_participants.append(UNATTRIBUTED_PARTICIPANT)
    overview_file = os.path.join(config.output_path, "index.html")
    template = jinja_env.get_template("sequence_view/overview.html")
    with open(overview_file, "w") as f:
        f.write(
            template.render(
                report=report,
                test_run=compute_test_run_information(report),
                overview_rows=overview_rows,
                max_suite_cols=max_suite_cols,
                all_participants=all_participants,
                ActionNodeType=ActionNodeType,
                UNATTRIBUTED_PARTICIPANT=UNATTRIBUTED_PARTICIPANT,
                len=len,
            )
        )<|MERGE_RESOLUTION|>--- conflicted
+++ resolved
@@ -295,17 +295,10 @@
             if "queries" in step and step.queries:
                 for query in step.queries:
                     events.append(Event(query=query))
-<<<<<<< HEAD
-                    if "participant_id" in query and query.participant_id:
-                        p = scenario_participants.get(
-                            query.participant_id, TestedParticipant(has_failures=False)
-                        )
-                        scenario_participants[query.participant_id] = p
-=======
                     all_events.append(events[-1])
                     participant_id = (
-                        query.server_id
-                        if "server_id" in query and query.server_id
+                        query.participant_id
+                        if "participant_id" in query and query.participant_id
                         else UNATTRIBUTED_PARTICIPANT
                     )
                     p = scenario_participants.get(participant_id, TestedParticipant())
@@ -343,7 +336,6 @@
                     p = scenario_participants.get(pid, TestedParticipant())
                     p.has_failures = True
                     scenario_participants[pid] = p
->>>>>>> ba6597c2
             if "notes" in report and report.notes:
                 for key, note in report.notes.items():
                     if step.start_time.datetime <= note.timestamp.datetime:
