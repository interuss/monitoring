import os
<<<<<<< HEAD
from dataclasses import dataclass
from typing import List, Union, Optional

from implicitdict import ImplicitDict, StringBasedDateTime
=======
import shutil
from typing import List, Union, Dict, Set, Optional
>>>>>>> 7afa1541

from monitoring.monitorlib.inspection import import_submodules
from monitoring.uss_qualifier import scenarios, suites, action_generators
from monitoring.uss_qualifier.action_generators.documentation.definitions import (
    PotentialGeneratedAction,
)
from monitoring.uss_qualifier.action_generators.documentation.documentation import (
    list_potential_actions_for_action_generator_definition,
)
from monitoring.uss_qualifier.configurations.configuration import (
    ParticipantID,
    TestedRequirementsConfiguration,
    TestedRequirementsCollectionIdentifier,
)
from monitoring.uss_qualifier.fileio import load_dict_with_references
from monitoring.uss_qualifier.reports import jinja_env
from monitoring.uss_qualifier.reports.report import (
    TestRunReport,
    TestSuiteActionReport,
    TestScenarioReport,
    PassedCheck,
    FailedCheck,
)
from monitoring.uss_qualifier.requirements.definitions import RequirementID
from monitoring.uss_qualifier.requirements.documentation import (
    resolve_requirements_collection,
)
from monitoring.uss_qualifier.scenarios.definitions import TestScenarioTypeName
from monitoring.uss_qualifier.scenarios.documentation.parsing import get_documentation
from monitoring.uss_qualifier.scenarios.scenario import get_scenario_type_by_name
from monitoring.uss_qualifier.signatures import compute_signature
from monitoring.uss_qualifier.suites.definitions import (
    TestSuiteActionDeclaration,
    ActionType,
    TestSuiteDefinition,
)


class TestedCheck(ImplicitDict):
    name: str
    url: str
    has_todo: bool
    successes: int = 0
    failures: int = 0

    @property
    def result(self) -> str:
        if self.failures > 0:
            return "Fail"
        if self.not_tested:
            return "Not tested"
        else:
            return "Pass"

    @property
    def check_classname(self) -> str:
        if self.failures > 0:
            return "fail_result"
        if self.successes + self.failures == 0:
            if self.has_todo:
                return "has_todo"
            else:
                return "not_tested"
        else:
            return "pass_result"

    @property
    def result_classname(self) -> str:
        if self.failures > 0:
            return "fail_result"
        if self.successes + self.failures == 0:
            return "not_tested"
        else:
            return "pass_result"

    @property
    def not_tested(self) -> bool:
        return self.successes + self.failures == 0


class TestedStep(ImplicitDict):
    name: str
    url: str
    checks: List[TestedCheck]

    @property
    def rows(self) -> int:
        return len(self.checks)

    @property
    def no_failures(self) -> bool:
        return all(c.failures == 0 for c in self.checks)

    @property
    def not_tested(self) -> bool:
        return all(c.not_tested for c in self.checks)


class TestedCase(ImplicitDict):
    name: str
    url: str
    steps: List[TestedStep]

    @property
    def rows(self) -> int:
        return sum(s.rows for s in self.steps)

    @property
    def no_failures(self) -> bool:
        return all(s.no_failures for s in self.steps)

    @property
    def not_tested(self) -> bool:
        return all(s.not_tested for s in self.steps)


class TestedScenario(ImplicitDict):
    type: TestScenarioTypeName
    name: str
    url: str
    cases: List[TestedCase]

    @property
    def rows(self) -> int:
        return sum(c.rows for c in self.cases)

    @property
    def no_failures(self) -> bool:
        return all(c.no_failures for c in self.cases)

    @property
    def not_tested(self) -> bool:
        return all(c.not_tested for c in self.cases)


class TestedRequirement(ImplicitDict):
    id: str
    scenarios: List[TestedScenario]

    @property
    def rows(self) -> int:
        n = sum(s.rows for s in self.scenarios)
        if n == 0:
            n = 1
        return n

    @property
    def classname(self) -> str:
        if not all(s.no_failures for s in self.scenarios):
            return "fail_result"
        elif all(s.not_tested for s in self.scenarios):
            return "not_tested"
        else:
            return "pass_result"


class TestedPackage(ImplicitDict):
    id: str
    name: str
    requirements: List[TestedRequirement]

    @property
    def rows(self) -> int:
        return sum(r.rows for r in self.requirements)


class TestedBreakdown(ImplicitDict):
    packages: List[TestedPackage]


<<<<<<< HEAD
@dataclass
class TestRunInformation(object):
    test_run_id: str
    start_time: Optional[str]
    end_time: Optional[str]
    baseline: str
    environment: str


def generate_tested_requirements(report: TestRunReport, output_path: str) -> None:
=======
def generate_tested_requirements(
    report: TestRunReport, config: TestedRequirementsConfiguration
) -> None:
    req_collections: Dict[
        TestedRequirementsCollectionIdentifier, Set[RequirementID]
    ] = {}
    if "requirement_collections" in config and config.requirement_collections:
        req_collections = {
            k: resolve_requirements_collection(v)
            for k, v in config.requirement_collections.items()
        }

    participant_req_collections: Dict[ParticipantID, Set[RequirementID]] = {}
    if "participant_requirements" in config and config.participant_requirements:
        for k, v in config.participant_requirements.items():
            if v not in req_collections:
                raise ValueError(
                    f"Participant {k}'s requirement collection {v} is not defined in `requirement_collections` of TestedRequirementsConfiguration"
                )
            participant_req_collections[k] = req_collections[v]

>>>>>>> 7afa1541
    import_submodules(scenarios)
    import_submodules(suites)
    import_submodules(action_generators)

    os.makedirs(config.output_path, exist_ok=True)
    index_file = os.path.join(config.output_path, "index.html")

    participant_ids = report.report.participant_ids()
    template = jinja_env.get_template("tested_requirements/test_run_report.html")
    with open(index_file, "w") as f:
        f.write(template.render(participant_ids=participant_ids))

    template = jinja_env.get_template(
        "tested_requirements/participant_tested_requirements.html"
    )
    for participant_id in participant_ids:
        req_set = participant_req_collections.get(participant_id, None)
        participant_breakdown = TestedBreakdown(packages=[])
        _populate_breakdown_with_action_report(
            participant_breakdown, report.report, participant_id, req_set
        )
        _populate_breakdown_with_action_declaration(
            participant_breakdown, report.configuration.action, req_set
        )
        if participant_id in participant_req_collections:
            _populate_breakdown_with_req_set(
                participant_breakdown, participant_req_collections[participant_id]
            )
        _sort_breakdown(participant_breakdown)
        participant_file = os.path.join(config.output_path, f"{participant_id}.html")
        with open(participant_file, "w") as f:
            f.write(
                template.render(
                    participant_id=participant_id,
                    breakdown=participant_breakdown,
                    test_run=_compute_test_run_information(report),
                )
            )


def _compute_test_run_information(report: TestRunReport) -> TestRunInformation:
    def print_datetime(t: Optional[StringBasedDateTime]) -> Optional[str]:
        if t is None:
            return None
        return t.datetime.strftime("%Y-%m-%d %H:%M:%S %Z")

    return TestRunInformation(
        test_run_id=compute_signature(report),
        start_time=print_datetime(report.report.start_time),
        end_time=print_datetime(report.report.end_time),
        baseline=report.baseline_signature,
        environment=report.environment_signature,
    )


def _sort_breakdown(breakdown: TestedBreakdown) -> None:
    breakdown.packages.sort(key=lambda p: p.id)
    for package in breakdown.packages:
        package.requirements.sort(key=lambda r: r.id)
        for requirement in package.requirements:
            requirement.scenarios.sort(key=lambda s: s.name)


def _populate_breakdown_with_req_set(
    breakdown: TestedBreakdown, req_set: Set[RequirementID]
) -> None:
    for req_id in req_set:
        package_id = req_id.package()
        matches = [p for p in breakdown.packages if p.id == package_id]
        if matches:
            tested_package = matches[0]
        else:
            tested_package = TestedPackage(
                id=package_id, name=package_id, requirements=[]
            )
            breakdown.packages.append(tested_package)

        short_req_id = req_id.split(".")[-1]
        matches = [r for r in tested_package.requirements if r.id == short_req_id]
        if matches:
            tested_requirement = matches[0]
        else:
            tested_requirement = TestedRequirement(id=short_req_id, scenarios=[])
            tested_package.requirements.append(tested_requirement)


def _populate_breakdown_with_action_report(
    breakdown: TestedBreakdown,
    action: TestSuiteActionReport,
    participant_id: ParticipantID,
    req_set: Optional[Set[RequirementID]],
) -> None:
    test_suite, test_scenario, action_generator = action.get_applicable_report()
    if test_scenario:
        return _populate_breakdown_with_scenario_report(
            breakdown, action.test_scenario, participant_id, req_set
        )
    elif test_suite:
        for subaction in action.test_suite.actions:
            _populate_breakdown_with_action_report(
                breakdown, subaction, participant_id, req_set
            )
    elif action_generator:
        for subaction in action.action_generator.actions:
            _populate_breakdown_with_action_report(
                breakdown, subaction, participant_id, req_set
            )
    else:
        raise ValueError(f"Unsupported test suite report type")


def _populate_breakdown_with_scenario_report(
    breakdown: TestedBreakdown,
    scenario_report: TestScenarioReport,
    participant_id: ParticipantID,
    req_set: Optional[Set[RequirementID]],
) -> None:
    scenario_type_name = scenario_report.scenario_type
    for case in scenario_report.cases:
        for step in case.steps:
            for check in step.passed_checks + step.failed_checks:
                if participant_id not in check.participants:
                    continue
                for req_id in check.requirements:
                    if req_set is not None and req_id not in req_set:
                        continue
                    package_id = req_id.package()
                    package_name = "<br>.".join(package_id.split("."))
                    matches = [p for p in breakdown.packages if p.id == package_id]
                    if matches:
                        tested_package = matches[0]
                    else:
                        # TODO: Improve name of package by using title of page
                        tested_package = TestedPackage(
                            id=package_id, name=package_name, requirements=[]
                        )
                        breakdown.packages.append(tested_package)

                    short_req_id = req_id.split(".")[-1]
                    matches = [
                        r for r in tested_package.requirements if r.id == short_req_id
                    ]
                    if matches:
                        tested_requirement = matches[0]
                    else:
                        tested_requirement = TestedRequirement(
                            id=short_req_id, scenarios=[]
                        )
                        tested_package.requirements.append(tested_requirement)

                    matches = [
                        s
                        for s in tested_requirement.scenarios
                        if s.type == scenario_type_name
                    ]
                    if matches:
                        tested_scenario = matches[0]
                    else:
                        tested_scenario = TestedScenario(
                            type=scenario_type_name,
                            name=scenario_report.name,
                            url=scenario_report.documentation_url,
                            cases=[],
                        )
                        tested_requirement.scenarios.append(tested_scenario)

                    matches = [c for c in tested_scenario.cases if c.name == case.name]
                    if matches:
                        tested_case = matches[0]
                    else:
                        tested_case = TestedCase(
                            name=case.name, url=case.documentation_url, steps=[]
                        )
                        tested_scenario.cases.append(tested_case)

                    matches = [s for s in tested_case.steps if s.name == step.name]
                    if matches:
                        tested_step = matches[0]
                    else:
                        tested_step = TestedStep(
                            name=step.name, url=step.documentation_url, checks=[]
                        )
                        tested_case.steps.append(tested_step)

                    matches = [c for c in tested_step.checks if c.name == check.name]
                    if matches:
                        tested_check = matches[0]
                    else:
                        tested_check = TestedCheck(
                            name=check.name, url="", has_todo=False
                        )  # TODO: Consider populating has_todo with documentation instead
                        if isinstance(check, FailedCheck):
                            tested_check.url = check.documentation_url
                        tested_step.checks.append(tested_check)
                    if isinstance(check, PassedCheck):
                        tested_check.successes += 1
                    elif isinstance(check, FailedCheck):
                        tested_check.failures += 1
                    else:
                        raise ValueError("Check is neither PassedCheck nor FailedCheck")


def _populate_breakdown_with_action_declaration(
    breakdown: TestedBreakdown,
    action: Union[TestSuiteActionDeclaration, PotentialGeneratedAction],
    req_set: Optional[Set[RequirementID]],
) -> None:
    action_type = action.get_action_type()
    if action_type == ActionType.TestScenario:
        _populate_breakdown_with_scenario(
            breakdown, action.test_scenario.scenario_type, req_set
        )
    elif action_type == ActionType.TestSuite:
        if "suite_type" in action.test_suite and action.test_suite.suite_type:
            suite_def: TestSuiteDefinition = ImplicitDict.parse(
                load_dict_with_references(action.test_suite.suite_type),
                TestSuiteDefinition,
            )
            for action in suite_def.actions:
                _populate_breakdown_with_action_declaration(breakdown, action, req_set)
        elif (
            "suite_definition" in action.test_suite
            and action.test_suite.suite_definition
        ):
            for action in action.test_suite.suite_definition:
                _populate_breakdown_with_action_declaration(breakdown, action, req_set)
        else:
            raise ValueError(f"Test suite action missing suite type or definition")
    elif action_type == ActionType.ActionGenerator:
        potential_actions = list_potential_actions_for_action_generator_definition(
            action.action_generator
        )
        for action in potential_actions:
            _populate_breakdown_with_action_declaration(breakdown, action, req_set)
    else:
        raise NotImplementedError(f"Unsupported test suite action type: {action_type}")


def _populate_breakdown_with_scenario(
    breakdown: TestedBreakdown,
    scenario_type_name: TestScenarioTypeName,
    req_set: Optional[Set[RequirementID]],
) -> None:
    scenario_type = get_scenario_type_by_name(scenario_type_name)
    scenario_doc = get_documentation(scenario_type)
    for case in scenario_doc.cases:
        for step in case.steps:
            for check in step.checks:
                for req_id in check.applicable_requirements:
                    if req_set is not None and req_id not in req_set:
                        continue
                    package_id = req_id.package()
                    package_name = "<br>.".join(package_id.split("."))
                    matches = [p for p in breakdown.packages if p.id == package_id]
                    if matches:
                        tested_package = matches[0]
                    else:
                        # TODO: Improve name of package by using title of page
                        tested_package = TestedPackage(
                            id=package_id, name=package_name, requirements=[]
                        )
                        breakdown.packages.append(tested_package)

                    short_req_id = req_id.split(".")[-1]
                    matches = [
                        r for r in tested_package.requirements if r.id == short_req_id
                    ]
                    if matches:
                        tested_requirement = matches[0]
                    else:
                        tested_requirement = TestedRequirement(
                            id=short_req_id, scenarios=[]
                        )
                        tested_package.requirements.append(tested_requirement)

                    matches = [
                        s
                        for s in tested_requirement.scenarios
                        if s.type == scenario_type_name
                    ]
                    if matches:
                        tested_scenario = matches[0]
                    else:
                        tested_scenario = TestedScenario(
                            type=scenario_type_name,
                            name=scenario_doc.name,
                            url=scenario_doc.url,
                            cases=[],
                        )
                        tested_requirement.scenarios.append(tested_scenario)

                    matches = [c for c in tested_scenario.cases if c.name == case.name]
                    if matches:
                        tested_case = matches[0]
                    else:
                        tested_case = TestedCase(name=case.name, url=case.url, steps=[])
                        tested_scenario.cases.append(tested_case)

                    matches = [s for s in tested_case.steps if s.name == step.name]
                    if matches:
                        tested_step = matches[0]
                    else:
                        tested_step = TestedStep(
                            name=step.name, url=step.url, checks=[]
                        )
                        tested_case.steps.append(tested_step)

                    matches = [c for c in tested_step.checks if c.name == check.name]
                    if matches:
                        tested_check = matches[0]
                    else:
                        tested_check = TestedCheck(
                            name=check.name, url=check.url, has_todo=check.has_todo
                        )
                        tested_step.checks.append(tested_check)
                    if not tested_check.url:
                        tested_check.url = check.url<|MERGE_RESOLUTION|>--- conflicted
+++ resolved
@@ -1,13 +1,8 @@
 import os
-<<<<<<< HEAD
 from dataclasses import dataclass
-from typing import List, Union, Optional
+from typing import List, Union, Dict, Set, Optional
 
 from implicitdict import ImplicitDict, StringBasedDateTime
-=======
-import shutil
-from typing import List, Union, Dict, Set, Optional
->>>>>>> 7afa1541
 
 from monitoring.monitorlib.inspection import import_submodules
 from monitoring.uss_qualifier import scenarios, suites, action_generators
@@ -178,7 +173,6 @@
     packages: List[TestedPackage]
 
 
-<<<<<<< HEAD
 @dataclass
 class TestRunInformation(object):
     test_run_id: str
@@ -188,8 +182,6 @@
     environment: str
 
 
-def generate_tested_requirements(report: TestRunReport, output_path: str) -> None:
-=======
 def generate_tested_requirements(
     report: TestRunReport, config: TestedRequirementsConfiguration
 ) -> None:
@@ -211,7 +203,6 @@
                 )
             participant_req_collections[k] = req_collections[v]
 
->>>>>>> 7afa1541
     import_submodules(scenarios)
     import_submodules(suites)
     import_submodules(action_generators)
