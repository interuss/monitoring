--- conflicted
+++ resolved
@@ -65,9 +65,8 @@
   </style>
 </head>
 <body>
-<h1>{{ participant_id }} tested requirements</h1>
 <div>
-<<<<<<< HEAD
+  <h1>{{ participant_id }} tested requirements</h1>
   <h2>Test run</h2>
   <table>
     <tr>
@@ -105,9 +104,6 @@
   </table>
 </div>
 <div>
-=======
-  <h1>{{ participant_id }} tested requirements</h1>
->>>>>>> 7afa1541
   <h2>Tested requirements</h2>
   <table>
     <tr class="header_row">
