from __future__ import annotations

from enum import Enum
from typing import List, Optional, Union, Set
from implicitdict import ImplicitDict
from monitoring.monitorlib import schema_validation, fetch
from monitoring.monitorlib.clients.flight_planning.client import FlightPlannerClient
from uas_standards.astm.f3548.v21.api import (
    OperationalIntentState,
    Volume4D,
    OperationalIntentReference,
    GetOperationalIntentDetailsResponse,
)
from monitoring.monitorlib.clients.flight_planning.flight_info import (
    UasState,
    AirspaceUsageState,
)
from monitoring.uss_qualifier.common_data_definitions import Severity
from monitoring.uss_qualifier.resources.astm.f3548.v21.dss import DSSInstance
from monitoring.uss_qualifier.resources.flight_planning.flight_planner import (
    FlightPlanner,
)
from monitoring.monitorlib.clients.flight_planning.flight_info import FlightInfo
from monitoring.uss_qualifier.scenarios.astm.utm.evaluation import (
    validate_op_intent_details,
)
from monitoring.uss_qualifier.scenarios.scenario import (
    TestScenarioType,
    TestRunCannotContinueError,
)
from uas_standards.interuss.automated_testing.scd.v1.api import InjectFlightRequest


class OpIntentValidator(object):
    """
    This class enables the validation of the sharing (or not) of an operational
    intent with the DSS. It does so by comparing the operational intents found
    in the area of the intent before and after a planning attempt.
    It is meant to be used within a `with` statement.
    It assumes an area lock on the extent of the flight intent.
    """

    _before_oi_refs: List[OperationalIntentReference]
    _before_query: fetch.Query

    _after_oi_refs: List[OperationalIntentReference]
    _after_query: fetch.Query

    _new_oi_ref: Optional[OperationalIntentReference] = None

    def __init__(
        self,
        scenario: TestScenarioType,
        flight_planner: Union[FlightPlanner, FlightPlannerClient],
        dss: DSSInstance,
        extent: Volume4D,
        orig_oi_ref: Optional[OperationalIntentReference] = None,
    ):
        """
        :param scenario: test scenario in which the operational intent is being validated.
        :param flight_planner: flight planner responsible for maintenance of the operational intent.
        :param dss: DSS instance in which to check for operational intents.
        :param extent: the extent over which the operational intents are to be compared.
        :param orig_oi_ref: if this is validating a previously existing operational intent (e.g. modification), pass the original reference.
        """
        self._scenario: TestScenarioType = scenario
        self._flight_planner: Union[FlightPlanner, FlightPlannerClient] = flight_planner
        self._dss: DSSInstance = dss
        self._extent: Volume4D = extent
        self._orig_oi_ref: Optional[OperationalIntentReference] = orig_oi_ref

    def __enter__(self) -> OpIntentValidator:
        self._before_oi_refs, self._before_query = self._dss.find_op_intent(
            self._extent
        )
        return self

    def __exit__(self, exc_type, exc_val, exc_tb):
        if exc_type is not None:
            self._scenario.record_note(
                self._flight_planner.participant_id,
                f"Exception occurred during OpIntentValidator ({exc_type}: {exc_val}).",
            )
            raise exc_val

    def _find_after_oi(self, oi_id: str) -> Optional[OperationalIntentReference]:
        found = [oi_ref for oi_ref in self._after_oi_refs if oi_ref.id == oi_id]
        return found[0] if len(found) != 0 else None

    def _begin_step_fragment(self):
        self._after_oi_refs, self._after_query = self._dss.find_op_intent(self._extent)
        oi_ids_delta = {oi_ref.id for oi_ref in self._after_oi_refs} - {
            oi_ref.id for oi_ref in self._before_oi_refs
        }

        if (
            len(oi_ids_delta) > 1
        ):  # TODO: could a USS cut up a submitted flight intent into several op intents?
            raise TestRunCannotContinueError(
                f"unexpectedly got more than 1 new operational intent reference after planning request was created (IDs: {oi_ids_delta}): the test scenario might be malformed or some external requests might have interfered"
            )
        if len(oi_ids_delta) == 1:
            self._new_oi_ref = self._find_after_oi(oi_ids_delta.pop())

        self._scenario.record_query(self._before_query)
        self._scenario.record_query(self._after_query)

        with self._scenario.check("DSS responses", [self._dss.participant_id]) as check:
            if self._before_query.status_code != 200:
                check.record_failed(
                    summary="Failed to query DSS for operational intent references before planning request",
                    severity=Severity.High,
                    details=f"Received status code {self._before_query.status_code} from the DSS",
                    query_timestamps=[self._before_query.request.timestamp],
                )
            if self._after_query.status_code != 200:
                check.record_failed(
                    summary="Failed to query DSS for operational intent references after planning request",
                    severity=Severity.High,
                    details=f"Received status code {self._after_query.status_code} from the DSS",
                    query_timestamps=[self._after_query.request.timestamp],
                )

    def expect_removed(self, oi_id: EntityID) -> None:
        """Validate that a specific operational intent reference was removed from the DSS.

        It implements the test step described in validate_removed_operational_intent.md.
        """
        self._begin_step_fragment()

        with self._scenario.check(
            "Operational intent not shared", self._flight_planner.participant_id
        ) as check:
            if oi_id in [oi_ref.id for oi_ref in self._after_oi_refs]:
                check.record_failed(
                    summary=f"Removed flight's op intent {oi_id} remained shared",
                    details=f"{self._flight_planner.participant_id} should have removed their flight which should include removal of the corresponding operational intent from the interoperability ecosystem, but a reference to operational intent {oi_id} was still found in the DSS after removal",
                    query_timestamps=[
                        self._before_query.request.timestamp,
                        self._after_query.request.timestamp,
                    ],
                )
            if self._new_oi_ref is not None:
                check.record_failed(
                    summary=f"New op intent {self._new_oi_ref.id} was shared",
                    details=f"{self._flight_planner.participant_id} should have removed their flight which should have included removal of the corresponding operational intent from the interoperability ecosystem, but a new operational intent {self._new_oi_ref.id} was created during the time {oi_id} should have been removed",
                    query_timestamps=[
                        self._before_query.request.timestamp,
                        self._after_query.request.timestamp,
                    ],
                )

    def expect_not_shared(self) -> None:
        """Validate that an operational intent information was not shared with the DSS.

        It implements the test step described in validate_not_shared_operational_intent.md.
        """
        self._begin_step_fragment()

        with self._scenario.check(
            "Operational intent not shared", [self._flight_planner.participant_id]
        ) as check:
            if self._new_oi_ref is not None:
                check.record_failed(
                    summary="Operational intent reference was incorrectly shared with DSS",
                    severity=Severity.High,
                    details=f"USS {self._flight_planner.participant_id} was not supposed to share an operational intent with the DSS, but the new operational intent with ID {self._new_oi_ref.id} was found",
                    query_timestamps=[self._after_query.request.timestamp],
                )

    def expect_shared(
        self,
        flight_intent: Union[InjectFlightRequest, FlightInfo],
        skip_if_not_found: bool = False,
    ) -> Optional[OperationalIntentReference]:
        """Validate that operational intent information was correctly shared for a flight intent.

        This function implements the test step described in validate_shared_operational_intent.md.

        :param flight_intent: the flight intent that was supposed to have been shared.
        :param skip_if_not_found: set to True to skip the execution of the checks if the operational intent was not found while it should have been modified.

        :returns: the shared operational intent reference. None if skipped because not found.
        """
        if isinstance(flight_intent, InjectFlightRequest):
            flight_intent = FlightInfo.from_scd_inject_flight_request(flight_intent)

        self._begin_step()
        oi_ref = self._operational_intent_shared_check(flight_intent, skip_if_not_found)
        if oi_ref is None:
            self._scenario.end_test_step()
            return None

        self._check_op_intent_details(flight_intent, oi_ref)

        # Check telemetry if intent is off-nominal
        if flight_intent.basic_information.uas_state in {
            UasState.OffNominal,
            UasState.Contingent,
        }:
            self._check_op_intent_telemetry(oi_ref)

<<<<<<< HEAD
        return oi_full.reference
=======
        self._scenario.end_test_step()
        return oi_ref
>>>>>>> 2230d7b5

    def expect_shared_with_invalid_data(
        self,
        flight_intent: Union[InjectFlightRequest, FlightInfo],
        validation_failure_type: OpIntentValidationFailureType,
        invalid_fields: Optional[List] = None,
        skip_if_not_found: bool = False,
    ) -> Optional[OperationalIntentReference]:
        """Validate that operational intent information was shared with dss,
        but when shared with other USSes, it is expected to have specified invalid data.

        This function implements the test step described in validate_sharing_operational_intent_but_with_invalid_interuss_data.

        :param skip_if_not_found: set to True to skip the execution of the checks if the operational intent was not found while it should have been modified.
        :param validation_failure_type: specific type of validation failure expected
        :param invalid_fields: Optional list of invalid fields to expect when validation_failure_type is OI_DATA_FORMAT

        :returns: the shared operational intent reference. None if skipped because not found.
        """
        if isinstance(flight_intent, InjectFlightRequest):
            flight_intent = FlightInfo.from_scd_inject_flight_request(flight_intent)

        self._begin_step()
        oi_ref = self._operational_intent_shared_check(flight_intent, skip_if_not_found)
        if oi_ref is None:
            self._scenario.end_test_step()
            return None

        goidr_json, oi_full_query = self._dss.get_full_op_intent_without_validation(
            oi_ref, self._flight_planner.participant_id
        )

        self._scenario.record_query(oi_full_query)
        self._operational_intent_retrievable_check(oi_full_query, oi_ref.id)

        validation_failures = self._evaluate_op_intent_validation(oi_full_query)
        expected_validation_failure_found = self._expected_validation_failure_found(
            validation_failures, validation_failure_type, invalid_fields
        )

        # validation errors expected check
        with self._scenario.check(
            "Invalid data in Operational intent details shared by Mock USS for negative test",
            [self._flight_planner.participant_id],
        ) as check:
            if not expected_validation_failure_found:
                check.record_failed(
                    summary="This negative test case requires specific invalid data shared with other USS in Operational intent details ",
                    severity=Severity.High,
                    details=f"Data shared by Mock USS with other USSes did not have the specified invalid data, as expected for test case.",
                    query_timestamps=[oi_full_query.request.timestamp],
                )

        return oi_ref

    def _operational_intent_retrievable_check(
        self, oi_full_query: fetch.Query, ref_id: str
    ):
        with self._scenario.check(
            "Operational intent details retrievable",
            [self._flight_planner.participant_id],
        ) as check:
            if oi_full_query.status_code != 200:
                check.record_failed(
                    summary="Operational intent details could not be retrieved from USS",
                    severity=Severity.High,
                    details=f"Received status code {oi_full_query.status_code} from {self._flight_planner.participant_id} when querying for details of operational intent {ref_id}",
                    query_timestamps=[oi_full_query.request.timestamp],
                )

    def _operational_intent_shared_check(
        self,
        flight_intent: FlightInfo,
        skip_if_not_found: bool,
    ) -> Optional[OperationalIntentReference]:
<<<<<<< HEAD

        self._begin_step_fragment()
=======
>>>>>>> 2230d7b5

        with self._scenario.check(
            "Operational intent shared correctly", [self._flight_planner.participant_id]
        ) as check:
            if self._orig_oi_ref is None:
                # We expect a new op intent to have been created. Exception made if skip_if_not_found=True: step is
                # skipped.
                if self._new_oi_ref is None:
                    if not skip_if_not_found:
                        check.record_failed(
                            summary="Operational intent reference not found in DSS",
                            severity=Severity.High,
                            details=f"USS {self._flight_planner.participant_id} was supposed to have shared a new operational intent with the DSS, but no matching operational intent references were found in the DSS in the area of the flight intent",
                            query_timestamps=[self._after_query.request.timestamp],
                        )
                    else:
                        self._scenario.record_note(
                            f"{self._flight_planner.participant_id} no op intent",
                            f"No new operational intent was found in DSS for test step '{self._scenario.current_step_name()}'.",
                        )
                        return None
                oi_ref = self._new_oi_ref

            elif self._new_oi_ref is None:
                # We expect the original op intent to have been either modified or left untouched, thus must be among
                # the returned op intents. If additionally the op intent corresponds to an active flight, we fail a
                # different appropriate check. Exception made if skip_if_not_found=True and op intent was deleted: step
                # is skipped.
                modified_oi_ref = self._find_after_oi(self._orig_oi_ref.id)
                if modified_oi_ref is None:
                    if not skip_if_not_found:
                        if (
                            flight_intent.basic_information.uas_state
                            == UasState.Nominal
                        ) and (
                            flight_intent.basic_information.usage_state
                            == AirspaceUsageState.InUse
                        ):
                            with self._scenario.check(
                                "Operational intent for active flight not deleted",
                                [self._flight_planner.participant_id],
                            ) as active_flight_check:
                                active_flight_check.record_failed(
                                    summary="Operational intent reference for active flight not found in DSS",
                                    severity=Severity.High,
                                    details=f"USS {self._flight_planner.participant_id} was supposed to have shared with the DSS an updated operational intent by modifying it, but no matching operational intent references were found in the DSS in the area of the flight intent",
                                    query_timestamps=[
                                        self._after_query.request.timestamp
                                    ],
                                )
                        else:
                            check.record_failed(
                                summary="Operational intent reference not found in DSS",
                                severity=Severity.High,
                                details=f"USS {self._flight_planner.participant_id} was supposed to have shared with the DSS an updated operational intent by modifying it, but no matching operational intent references were found in the DSS in the area of the flight intent",
                                query_timestamps=[self._after_query.request.timestamp],
                            )
                    else:
                        self._scenario.record_note(
                            f"{self._flight_planner.participant_id} no op intent",
                            f"Operational intent reference with ID {self._orig_oi_ref.id} not found in DSS for test step '{self._scenario.current_step_name()}'.",
                        )
                        return None
                oi_ref = modified_oi_ref

            else:
                # we expect the original op intent to have been replaced with a new one, thus old one must NOT be among the returned op intents
                if self._find_after_oi(self._orig_oi_ref.id) is not None:
                    check.record_failed(
                        summary="Operational intent reference found duplicated in DSS",
                        severity=Severity.High,
                        details=f"USS {self._flight_planner.participant_id} was supposed to have shared with the DSS an updated operational intent by replacing it, but it ended up duplicating the operational intent in the DSS",
                        query_timestamps=[self._after_query.request.timestamp],
                    )
                oi_ref = self._new_oi_ref

        return oi_ref

    def _check_op_intent_details(
        self, flight_intent: FlightInfo, oi_ref: OperationalIntentReference
    ):
        oi_full, oi_full_query = self._dss.get_full_op_intent(
            oi_ref, self._flight_planner.participant_id
        )
        self._scenario.record_query(oi_full_query)
        self._operational_intent_retrievable_check(oi_full_query, oi_ref.id)

        validation_failures = self._evaluate_op_intent_validation(oi_full_query)
        with self._scenario.check(
            "Operational intent details data format",
            [self._flight_planner.participant_id],
        ) as check:
            data_format_fail = (
                self._expected_validation_failure_found(
                    validation_failures, OpIntentValidationFailureType.DataFormat
                )
                if validation_failures
                else None
            )
            if data_format_fail:
                errors = data_format_fail.errors
                check.record_failed(
                    summary="Operational intent details response failed schema validation",
                    severity=Severity.Medium,
                    details="The response received from querying operational intent details failed validation against the required OpenAPI schema:\n"
                    + "\n".join(
                        f"At {e.json_path} in the response: {e.message}" for e in errors
                    ),
                    query_timestamps=[oi_full_query.request.timestamp],
                )

        with self._scenario.check(
            "Correct operational intent details", [self._flight_planner.participant_id]
        ) as check:
            error_text = validate_op_intent_details(
                oi_full.details,
                flight_intent.astm_f3548_21.priority,
                flight_intent.basic_information.area.bounding_volume.to_f3548v21(),
            )
            if error_text:
                check.record_failed(
                    summary="Operational intent details do not match user flight intent",
                    severity=Severity.High,
                    details=error_text,
                    query_timestamps=[oi_full_query.request.timestamp],
                )

        with self._scenario.check(
            "Off-nominal volumes", [self._flight_planner.participant_id]
        ) as check:
            off_nom_vol_fail = (
                self._expected_validation_failure_found(
                    validation_failures,
                    OpIntentValidationFailureType.NominalWithOffNominalVolumes,
                )
                if validation_failures
                else None
            )
            if off_nom_vol_fail:
                check.record_failed(
                    summary="Accepted or Activated operational intents are not allowed off-nominal volumes",
                    severity=Severity.Medium,
                    details=off_nom_vol_fail.error_text,
                    query_timestamps=[oi_full_query.request.timestamp],
                )

        with self._scenario.check(
            "Vertices", [self._flight_planner.participant_id]
        ) as check:
            vertices_fail = (
                self._expected_validation_failure_found(
                    validation_failures, OpIntentValidationFailureType.VertexCount
                )
                if validation_failures
                else None
            )
            if vertices_fail:
                check.record_failed(
                    summary="Too many vertices",
                    severity=Severity.Medium,
                    details=vertices_fail.error_text,
                    query_timestamps=[oi_full_query.request.timestamp],
                )

    def _check_op_intent_telemetry(self, oi_ref: OperationalIntentReference):
        oi_tel, oi_tel_query = self._dss.get_op_intent_telemetry(
            oi_ref, self._flight_planner.participant_id
        )
        self._scenario.record_query(oi_tel_query)

        with self._scenario.check(
            "Operational intent telemetry retrievable",
            [self._flight_planner.participant_id],
        ) as check:
            if oi_tel_query.status_code not in {200, 412}:
                check.record_failed(
                    summary="Operational intent telemetry could not be retrieved from USS",
                    severity=Severity.High,
                    details=f"Received status code {oi_tel_query.status_code} from {self._flight_planner.participant_id} when querying for telemetry of operational intent {oi_ref.id}",
                    query_timestamps=[oi_tel_query.request.timestamp],
                )

            if oi_tel is None:
                check.record_failed(
                    summary="Warning (not a failure): USS indicated that no operational intent telemetry was available",
                    severity=Severity.Low,
                    details=f"Received status code {oi_tel_query.status_code} from {self._flight_planner.participant_id} when querying for details of operational intent {oi_ref.id}",
                    query_timestamps=[oi_tel_query.request.timestamp],
                )

    def _evaluate_op_intent_validation(
        self, oi_full_query: fetch.Query
    ) -> Set[OpIntentValidationFailure]:
        """Evaluates the validation failures in operational intent received"""

        validation_failures = set()
        errors = schema_validation.validate(
            schema_validation.F3548_21.OpenAPIPath,
            schema_validation.F3548_21.GetOperationalIntentDetailsResponse,
            oi_full_query.response.json,
        )
        if errors:
            validation_failures.add(
                OpIntentValidationFailure(
                    validation_failure_type=OpIntentValidationFailureType.DataFormat,
                    errors=errors,
                )
            )
        else:
            try:
                goidr = ImplicitDict.parse(
                    oi_full_query.response.json, GetOperationalIntentDetailsResponse
                )
                oi_full = goidr.operational_intent

                if (
                    oi_full.reference.state == OperationalIntentState.Accepted
                    or oi_full.reference.state == OperationalIntentState.Activated
                ) and oi_full.details.get("off_nominal_volumes", None):
                    details = f"Operational intent {oi_full.reference.id} had {len(oi_full.details.off_nominal_volumes)} off-nominal volumes in wrong state - {oi_full.reference.state}"
                    validation_failures.add(
                        OpIntentValidationFailure(
                            validation_failure_type=OpIntentValidationFailureType.NominalWithOffNominalVolumes,
                            error_text=details,
                        )
                    )

                def volume_vertices(v4):
                    if "outline_circle" in v4.volume:
                        return 1
                    if "outline_polygon" in v4.volume:
                        return len(v4.volume.outline_polygon.vertices)

                all_volumes = oi_full.details.get("volumes", []) + oi_full.details.get(
                    "off_nominal_volumes", []
                )
                n_vertices = sum(volume_vertices(v) for v in all_volumes)

                if n_vertices > 10000:
                    details = (
                        f"Operational intent {oi_full.reference.id} had too many total vertices - {n_vertices}",
                    )
                    validation_failures.add(
                        OpIntentValidationFailure(
                            validation_failure_type=OpIntentValidationFailureType.VertexCount,
                            error_text=details,
                        )
                    )
            except (KeyError, ValueError) as e:
                validation_failures.add(
                    OpIntentValidationFailure(
                        validation_failure_type=OpIntentValidationFailureType.DataFormat,
                        error_text=e,
                    )
                )

        return validation_failures

    def _expected_validation_failure_found(
        self,
        validation_failures: Set[OpIntentValidationFailure],
        expected_validation_type: OpIntentValidationFailureType,
        expected_invalid_fields: Optional[List[str]] = None,
    ) -> OpIntentValidationFailure:
        """
        Checks if expected validation type is in validation failures
        Args:
            expected_invalid_fields: If provided with expected_validation_type OI_DATA_FORMAT, check is made for the fields.

        Returns:
            Returns the expected validation failure if found, or else None
        """
        failure_found: OpIntentValidationFailure = None
        for failure in validation_failures:
            if failure.validation_failure_type == expected_validation_type:
                failure_found = failure

        if failure_found:
            if (
                expected_validation_type == OpIntentValidationFailureType.DataFormat
                and expected_invalid_fields
            ):
                errors = failure_found.errors

                def expected_fields_in_errors(
                    fields: List[str],
                    errors: List[schema_validation.ValidationError],
                ) -> bool:
                    all_found = True
                    for field in fields:
                        field_in_error = False
                        for error in errors:
                            if field in error.json_path:
                                field_in_error = True
                                break
                        all_found = all_found and field_in_error
                    return all_found

                if not expected_fields_in_errors(expected_invalid_fields, errors):
                    failure_found = None

        return failure_found


class OpIntentValidationFailureType(str, Enum):
    DataFormat = "DataFormat"
    """The operational intent did not validate against the canonical JSON Schema."""

    NominalWithOffNominalVolumes = "NominalWithOffNominalVolumes"
    """The operational intent was nominal, but it specified off-nominal volumes."""

    VertexCount = "VertexCount"
    """The operational intent had too many vertices."""


class OpIntentValidationFailure(ImplicitDict):
    validation_failure_type: OpIntentValidationFailureType

    error_text: Optional[str] = None
    """Any error_text returned after validation check"""

    errors: Optional[List[schema_validation.ValidationError]] = None
    """Any errors returned after validation check"""

    def __hash__(self):
        return hash((self.validation_failure_type, self.error_text, str(self.errors)))

    def __eq__(self, other):
        if isinstance(other, OpIntentValidationFailure):
            return (
                self.validation_failure_type,
                self.error_text,
                str(self.errors),
            ) == (
                other.validation_failure_type,
                other.error_text,
                str(other.errors),
            )


def set_uss_available(
    scenario: TestScenarioType,
    dss: DSSInstance,
    uss_sub: str,
) -> str:
    """Set the USS availability to 'Available'.

    This function implements the test step fragment described in set_uss_available.md.

    Returns:
        The new version of the USS availability.
    """
    availability_version, avail_query = dss.set_uss_availability(
        uss_sub,
        True,
    )
    scenario.record_query(avail_query)
    with scenario.check(
        "USS availability successfully set to 'Available'", [dss.participant_id]
    ) as check:
        if availability_version is None:
            check.record_failed(
                summary=f"Availability of USS {uss_sub} could not be set to available",
                details=f"DSS responded code {avail_query.status_code}; error message: {avail_query.error_message}",
                query_timestamps=[avail_query.request.timestamp],
            )
    return availability_version


def set_uss_down(
    scenario: TestScenarioType,
    dss: DSSInstance,
    uss_sub: str,
) -> str:
    """Set the USS availability to 'Down'.

    This function implements the test step fragment described in set_uss_down.md.

    Returns:
        The new version of the USS availability.
    """
    availability_version, avail_query = dss.set_uss_availability(
        uss_sub,
        False,
    )
    scenario.record_query(avail_query)
    with scenario.check(
        "USS availability successfully set to 'Down'", [dss.participant_id]
    ) as check:
        if availability_version is None:
            check.record_failed(
                summary=f"Availability of USS {uss_sub} could not be set to down",
                details=f"DSS responded code {avail_query.status_code}; error message: {avail_query.error_message}",
                query_timestamps=[avail_query.request.timestamp],
            )
    return availability_version<|MERGE_RESOLUTION|>--- conflicted
+++ resolved
@@ -200,12 +200,8 @@
         }:
             self._check_op_intent_telemetry(oi_ref)
 
-<<<<<<< HEAD
-        return oi_full.reference
-=======
         self._scenario.end_test_step()
         return oi_ref
->>>>>>> 2230d7b5
 
     def expect_shared_with_invalid_data(
         self,
@@ -281,11 +277,6 @@
         flight_intent: FlightInfo,
         skip_if_not_found: bool,
     ) -> Optional[OperationalIntentReference]:
-<<<<<<< HEAD
-
-        self._begin_step_fragment()
-=======
->>>>>>> 2230d7b5
 
         with self._scenario.check(
             "Operational intent shared correctly", [self._flight_planner.participant_id]
