--- conflicted
+++ resolved
@@ -418,37 +418,6 @@
         with OpIntentValidator(
             self,
             self.control_uss,
-<<<<<<< HEAD
-            self.flight_2_activated_time_range_A.request,
-            self.flight_2_id,
-        )
-
-        resp_flight_1_modif = modify_activated_flight_intent(
-            self,
-            "Modify activated flight 1 in conflict with activated flight 2",
-            self.tested_uss,
-            self.flight_1_activated_time_range_A_extended.request,
-            self.flight_1_id,
-            preexisting_conflict=True,
-        )
-
-        # The tested USS may respond NotSupported to the modification of the activated flight in conflict.
-        # If that's the case, it will not impact the rest of the test scenario.
-        if (
-            resp_flight_1_modif.result == InjectFlightResponseResult.NotSupported
-            or resp_flight_1_modif.operational_intent_id is None
-        ):
-            flight_1_op_intent_id = resp_flight_1.operational_intent_id
-        else:
-            flight_1_op_intent_id = resp_flight_1_modif.operational_intent_id
-
-        if resp_flight_1_modif.result == InjectFlightResponseResult.NotSupported:
-            flight_1_op_intent = self.flight_1_activated_time_range_A
-        else:
-            flight_1_op_intent = self.flight_1_activated_time_range_A_extended
-
-        validate_shared_operational_intent(
-=======
             self.dss,
             "Validate flight 2 sharing",
             self._intents_extent,
@@ -466,42 +435,34 @@
             )
 
         with OpIntentValidator(
->>>>>>> 0d773a2a
             self,
             self.tested_uss,
             self.dss,
             "Validate flight 1 sharing",
-<<<<<<< HEAD
-            flight_1_op_intent.request,
-            flight_1_op_intent_id,
-        )
-        validate_shared_operational_intent(
-            self,
-            self.control_uss,
-            self.dss,
-            "Validate flight 2 sharing",
-            self.flight_2_activated_time_range_A.request,
-            resp_flight_2.operational_intent_id,
-        )
-
-        return flight_1_op_intent_id
-=======
             self._intents_extent,
             flight_1_oi_ref,
         ) as validator:
-            modify_activated_flight_intent(
+            resp = modify_activated_flight_intent(
                 self,
                 "Modify activated flight 1 in conflict with activated flight 2",
                 self.tested_uss,
                 self.flight_1_activated_time_range_A_extended.request,
                 self.flight_1_id,
-            )
-            flight_1_oi_ref = validator.expect_shared(
-                self.flight_1_activated_time_range_A_extended.request
-            )
+                preexisting_conflict=True,
+            )
+
+            # The tested USS may respond NotSupported to the modification of the activated flight in conflict.
+            # If that's the case, it will not impact the rest of the test scenario.
+            if resp.result == InjectFlightResponseResult.NotSupported:
+                flight_1_oi_ref = validator.expect_shared(
+                    self.flight_1_activated_time_range_A.request
+                )
+            else:
+                flight_1_oi_ref = validator.expect_shared(
+                    self.flight_1_activated_time_range_A_extended.request
+                )
 
         return flight_1_oi_ref, flight_2_oi_ref
->>>>>>> 0d773a2a
 
     def _attempt_modify_activated_flight_conflict(
         self,
