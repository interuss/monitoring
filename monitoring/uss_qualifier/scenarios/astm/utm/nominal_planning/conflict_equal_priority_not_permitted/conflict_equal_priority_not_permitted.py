--- conflicted
+++ resolved
@@ -1,19 +1,12 @@
 from typing import Optional
 
-<<<<<<< HEAD
 from uas_standards.astm.f3548.v21.api import (
-    OperationalIntentState,
     OperationalIntentReference,
 )
-
-from monitoring.monitorlib import scd
-from monitoring.monitorlib.scd import bounding_vol4
-=======
 from monitoring.monitorlib.geotemporal import Volume4DCollection
 from monitoring.uss_qualifier.common_data_definitions import Severity
 from uas_standards.astm.f3548.v21.api import OperationalIntentState
 
->>>>>>> d7a36965
 from monitoring.monitorlib.scd_automated_testing.scd_injection_api import (
     InjectFlightResult,
 )
@@ -96,7 +89,9 @@
         for intent in flight_intents.values():
             extents.extend(intent.request.operational_intent.volumes)
             extents.extend(intent.request.operational_intent.off_nominal_volumes)
-        self._intents_extent = bounding_vol4(extents)
+        self._intents_extent = Volume4DCollection.from_f3548v21(
+            extents
+        ).bounding_volume.to_f3548v21()
 
         try:
             (
