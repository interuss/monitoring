from typing import Optional

from uas_standards.astm.f3548.v21.api import (
    OperationalIntentReference,
)
from monitoring.monitorlib.geotemporal import Volume4DCollection
from monitoring.uss_qualifier.common_data_definitions import Severity
from uas_standards.astm.f3548.v21.api import OperationalIntentState
from uas_standards.interuss.automated_testing.scd.v1.api import (
    InjectFlightResponseResult,
)

<<<<<<< HEAD
from monitoring.monitorlib import scd
from monitoring.monitorlib.scd_automated_testing.scd_injection_api import (
    Capability,
)
=======
>>>>>>> 0d773a2a
from monitoring.uss_qualifier.resources.astm.f3548.v21 import DSSInstanceResource
from monitoring.uss_qualifier.resources.astm.f3548.v21.dss import DSSInstance
from monitoring.uss_qualifier.resources.flight_planning import (
    FlightIntentsResource,
)
from monitoring.uss_qualifier.resources.flight_planning.flight_intent import (
    FlightIntent,
)
from monitoring.uss_qualifier.resources.flight_planning.flight_planner import (
    FlightPlanner,
)
from monitoring.uss_qualifier.resources.flight_planning.flight_planners import (
    FlightPlannerResource,
)
from monitoring.uss_qualifier.scenarios.astm.utm.test_steps import (
    OpIntentValidator,
)
from monitoring.uss_qualifier.scenarios.flight_planning.prioritization_test_steps import (
    modify_planned_conflict_flight_intent,
    modify_activated_conflict_flight_intent,
    activate_conflict_flight_intent,
    plan_conflict_flight_intent,
)
from monitoring.uss_qualifier.scenarios.scenario import (
    TestScenario,
    ScenarioCannotContinueError,
)
from monitoring.uss_qualifier.scenarios.flight_planning.test_steps import (
    clear_area,
    plan_flight_intent,
    cleanup_flights,
    activate_flight_intent,
    submit_flight_intent,
)
from uas_standards.interuss.automated_testing.scd.v1.api import (
    InjectFlightResponseResult,
)


class ConflictEqualPriorityNotPermitted(TestScenario):
    flight_1_id: Optional[str] = None
    flight_1_planned_time_range_A: FlightIntent
    flight_1_activated_time_range_A: FlightIntent
    flight_1_activated_time_range_A_extended: FlightIntent
    flight_1_planned_time_range_B: FlightIntent
    flight_1_activated_time_range_B: FlightIntent

    flight_2_id: Optional[str] = None
    flight_2_equal_prio_planned_time_range_B: FlightIntent
    flight_2_equal_prio_activated_time_range_B: FlightIntent
    flight_2_equal_prio_nonconforming_time_range_A: FlightIntent

    tested_uss: FlightPlanner
    control_uss: FlightPlanner
    dss: DSSInstance

    def __init__(
        self,
        tested_uss: FlightPlannerResource,
        control_uss: FlightPlannerResource,
        dss: DSSInstanceResource,
        flight_intents: Optional[FlightIntentsResource] = None,
    ):
        super().__init__()
        self.tested_uss = tested_uss.flight_planner
        self.control_uss = control_uss.flight_planner
        self.dss = dss.dss

        if not flight_intents:
            msg = f"No FlightIntentsResource was provided as input to this test, it is assumed that the jurisdiction of the tested USS ({self.tested_uss.config.participant_id}) does not allow any same priority conflicts, execution of the scenario was stopped without failure"
            self.record_note(
                "Jurisdiction of tested USS does not allow any same priority conflicts",
                msg,
            )
            raise ScenarioCannotContinueError(msg)

        flight_intents = flight_intents.get_flight_intents()

        extents = []
        for intent in flight_intents.values():
            extents.extend(intent.request.operational_intent.volumes)
            extents.extend(intent.request.operational_intent.off_nominal_volumes)
        self._intents_extent = Volume4DCollection.from_interuss_scd_api(
            extents
        ).bounding_volume.to_f3548v21()

        try:
            (
                self.flight_1_planned_time_range_A,
                self.flight_1_activated_time_range_A,
                self.flight_1_activated_time_range_A_extended,
                self.flight_1_planned_time_range_B,
                self.flight_1_activated_time_range_B,
                self.flight_2_equal_prio_planned_time_range_B,
                self.flight_2_equal_prio_activated_time_range_B,
                self.flight_2_equal_prio_nonconforming_time_range_A,
            ) = (
                flight_intents["flight_1_planned_time_range_A"],
                flight_intents["flight_1_activated_time_range_A"],
                flight_intents["flight_1_activated_time_range_A_extended"],
                flight_intents["flight_1_planned_time_range_B"],
                flight_intents["flight_1_activated_time_range_B"],
                flight_intents["flight_2_equal_prio_planned_time_range_B"],
                flight_intents["flight_2_equal_prio_activated_time_range_B"],
                flight_intents["flight_2_equal_prio_nonconforming_time_range_A"],
            )

            assert (
                self.flight_1_planned_time_range_A.request.operational_intent.state
                == OperationalIntentState.Accepted
            ), "flight_1_planned_time_range_A must have state Accepted"
            assert (
                self.flight_1_activated_time_range_A.request.operational_intent.state
                == OperationalIntentState.Activated
            ), "flight_1_activated_time_range_A must have state Activated"
            assert (
                self.flight_1_activated_time_range_A_extended.request.operational_intent.state
                == OperationalIntentState.Activated
            ), "flight_1_activated_time_range_A_extended must have state Activated"
            assert (
                self.flight_1_planned_time_range_B.request.operational_intent.state
                == OperationalIntentState.Accepted
            ), "flight_1_planned_time_range_B must have state Accepted"
            assert (
                self.flight_1_activated_time_range_B.request.operational_intent.state
                == OperationalIntentState.Activated
            ), "flight_1_activated_time_range_B must have state Activated"
            assert (
                self.flight_2_equal_prio_planned_time_range_B.request.operational_intent.state
                == OperationalIntentState.Accepted
            ), "flight_2_equal_prio_planned_time_range_B must have state Accepted"
            assert (
                self.flight_2_equal_prio_activated_time_range_B.request.operational_intent.state
                == OperationalIntentState.Activated
            ), "flight_2_equal_prio_activated_time_range_B must have state Activated"
            assert (
                self.flight_2_equal_prio_nonconforming_time_range_A.request.operational_intent.state
                == OperationalIntentState.Nonconforming
            ), "flight_2_equal_prio_nonconforming_time_range_A must have state Nonconforming"

            assert (
                self.flight_2_equal_prio_planned_time_range_B.request.operational_intent.priority
                == self.flight_1_planned_time_range_A.request.operational_intent.priority
            ), "flight_2 must have priority equal to flight_1"
            assert not Volume4DCollection.from_interuss_scd_api(
                self.flight_1_planned_time_range_A.request.operational_intent.volumes
            ).intersects_vol4s(
                Volume4DCollection.from_interuss_scd_api(
                    self.flight_2_equal_prio_planned_time_range_B.request.operational_intent.volumes
                )
            ), "flight_1_planned_time_range_A and flight_2_equal_prio_planned_time_range_B must not intersect"
            assert not Volume4DCollection.from_interuss_scd_api(
                self.flight_1_planned_time_range_A.request.operational_intent.volumes
            ).intersects_vol4s(
                Volume4DCollection.from_interuss_scd_api(
                    self.flight_1_activated_time_range_B.request.operational_intent.volumes
                )
            ), "flight_1_planned_time_range_A and flight_1_activated_time_range_B must not intersect"
            assert Volume4DCollection.from_interuss_scd_api(
                self.flight_1_activated_time_range_B.request.operational_intent.volumes
            ).intersects_vol4s(
                Volume4DCollection.from_interuss_scd_api(
                    self.flight_2_equal_prio_activated_time_range_B.request.operational_intent.volumes
                )
            ), "flight_1_activated_time_range_B and flight_2_equal_prio_activated_time_range_B must intersect"
            assert Volume4DCollection.from_interuss_scd_api(
                self.flight_1_activated_time_range_A.request.operational_intent.volumes
            ).intersects_vol4s(
                Volume4DCollection.from_interuss_scd_api(
                    self.flight_2_equal_prio_nonconforming_time_range_A.request.operational_intent.off_nominal_volumes
                )
            ), "flight_1_activated_time_range_A.volumes and flight_2_equal_prio_nonconforming_time_range_A.off_nominal_volumes must intersect"

            assert (
                len(
                    self.flight_2_equal_prio_nonconforming_time_range_A.request.operational_intent.off_nominal_volumes
                )
                > 0
            ), "flight_2_equal_prio_nonconforming_time_range_A must have off-nominal volume"

        except KeyError as e:
            raise ValueError(
                f"`{self.me()}` TestScenario requirements for flight_intents not met: missing flight intent {e}"
            )
        except AssertionError as e:
            raise ValueError(
                f"`{self.me()}` TestScenario requirements for flight_intents not met: {e}"
            )

    def run(self):
        self.begin_test_scenario()

        self.record_note(
            "Tested USS",
            f"{self.tested_uss.config.participant_id}",
        )
        self.record_note(
            "Control USS",
            f"{self.control_uss.config.participant_id}",
        )

        self.begin_test_case("Setup")
        if not self._setup():
            return
        self.end_test_case()

        self.begin_test_case("Attempt to plan flight into conflict")
        flight_2_oi_ref = self._attempt_plan_flight_conflict()
        self.end_test_case()

        self.begin_test_case("Attempt to activate flight into conflict")
        self._attempt_activate_flight_conflict()
        self.end_test_case()

        self.begin_test_case("Attempt to modify planned flight into conflict")
        flight_1_oi_ref = self._attempt_modify_planned_flight_conflict()
        self.end_test_case()

        self.begin_test_case("Attempt to modify activated flight into conflict")
        flight_1_oi_ref = self._attempt_modify_activated_flight_conflict(
            flight_1_oi_ref
        )
        self.end_test_case()

        self.begin_test_case("Modify activated flight with pre-existing conflict")
        self._modify_activated_flight_preexisting_conflict(
            flight_1_oi_ref, flight_2_oi_ref
        )
        self.end_test_case()

        self.end_test_scenario()

    def _setup(self) -> bool:
        self.begin_test_step("Check for flight planning readiness")

        for uss in (self.tested_uss, self.control_uss):
            error, query = uss.get_readiness()
            self.record_query(query)
            with self.check(
                "Flight planning USS not ready", [uss.participant_id]
            ) as check:
                if error:
                    check.record_failed(
                        "Error determining readiness",
                        Severity.High,
                        "Error: " + error,
                        query_timestamps=[query.request.timestamp],
                    )

        self.end_test_step()

        clear_area(
            self,
            "Area clearing",
            [
                self.flight_1_planned_time_range_A,
                self.flight_1_activated_time_range_A,
                self.flight_1_activated_time_range_A_extended,
                self.flight_1_planned_time_range_B,
                self.flight_1_activated_time_range_B,
                self.flight_2_equal_prio_planned_time_range_B,
                self.flight_2_equal_prio_activated_time_range_B,
                self.flight_2_equal_prio_nonconforming_time_range_A,
            ],
            [self.tested_uss, self.control_uss],
        )

        return True

    def _attempt_plan_flight_conflict(self) -> OperationalIntentReference:
        with OpIntentValidator(
            self,
            self.control_uss,
            self.dss,
            "Validate flight 2 sharing",
            self._intents_extent,
        ) as validator:
            _, self.flight_2_id = plan_flight_intent(
                self,
                "Plan flight 2",
                self.control_uss,
                self.flight_2_equal_prio_planned_time_range_B.request,
            )
            flight_2_oi_ref = validator.expect_shared(
                self.flight_2_equal_prio_planned_time_range_B.request
            )

        with OpIntentValidator(
            self,
            self.control_uss,
            self.dss,
            "Validate flight 2 sharing",
            self._intents_extent,
            flight_2_oi_ref,
        ) as validator:
            activate_flight_intent(
                self,
                "Activate flight 2",
                self.control_uss,
                self.flight_2_equal_prio_activated_time_range_B.request,
                self.flight_2_id,
            )
            flight_2_oi_ref = validator.expect_shared(
                self.flight_2_equal_prio_activated_time_range_B.request
            )

        with OpIntentValidator(
            self,
            self.tested_uss,
            self.dss,
            "Validate flight 1 not shared",
            self._intents_extent,
        ) as validator:
            plan_conflict_flight_intent(
                self,
                "Attempt to plan flight 1",
                self.tested_uss,
                self.flight_1_planned_time_range_B.request,
            )
            validator.expect_not_shared()

        return flight_2_oi_ref

    def _attempt_activate_flight_conflict(self):
        with OpIntentValidator(
            self,
            self.tested_uss,
            self.dss,
            "Validate flight 1 not shared",
            self._intents_extent,
        ) as validator:
            activate_conflict_flight_intent(
                self,
                "Attempt to directly activate conflicting flight 1",
                self.tested_uss,
                self.flight_1_activated_time_range_B.request,
                self.flight_1_id,
            )
            validator.expect_not_shared()

    def _attempt_modify_planned_flight_conflict(
        self,
    ) -> Optional[OperationalIntentReference]:
        with OpIntentValidator(
            self,
            self.tested_uss,
            self.dss,
            "Validate flight 1 sharing",
            self._intents_extent,
        ) as validator:
            _, self.flight_1_id = plan_flight_intent(
                self,
                "Plan flight 1",
                self.tested_uss,
                self.flight_1_planned_time_range_A.request,
            )
            flight_1_oi_ref = validator.expect_shared(
                self.flight_1_planned_time_range_A.request
            )

        with OpIntentValidator(
            self,
            self.tested_uss,
            self.dss,
            "Validate flight 1 not modified",
            self._intents_extent,
            flight_1_oi_ref,
        ) as validator:
            modify_planned_conflict_flight_intent(
                self,
                "Attempt to modify planned flight 1 into conflict",
                self.tested_uss,
                self.flight_1_planned_time_range_B.request,
                self.flight_1_id,
            )
            flight_1_oi_ref = validator.expect_shared(
                self.flight_1_planned_time_range_A.request, skip_if_not_found=True
            )

        return flight_1_oi_ref

    def _attempt_modify_activated_flight_conflict(
        self, flight_1_oi_ref: Optional[OperationalIntentReference]
    ) -> Optional[OperationalIntentReference]:
        with OpIntentValidator(
            self,
            self.tested_uss,
            self.dss,
            "Validate flight 1 sharing",
            self._intents_extent,
            flight_1_oi_ref,
        ) as validator:
            activate_flight_intent(
                self,
                "Activate flight 1",
                self.tested_uss,
                self.flight_1_activated_time_range_A.request,
                self.flight_1_id,
            )
            flight_1_oi_ref = validator.expect_shared(
                self.flight_1_activated_time_range_A.request
            )

        with OpIntentValidator(
            self,
            self.tested_uss,
            self.dss,
            "Validate flight 1 not modified",
            self._intents_extent,
            flight_1_oi_ref,
        ) as validator:
            modify_activated_conflict_flight_intent(
                self,
                "Attempt to modify activated flight 1 into conflict",
                self.tested_uss,
                self.flight_1_activated_time_range_B.request,
                self.flight_1_id,
            )
            flight_1_oi_ref = validator.expect_shared(
                self.flight_1_activated_time_range_A.request, skip_if_not_found=True
            )

        return flight_1_oi_ref

    def _modify_activated_flight_preexisting_conflict(
        self,
        flight_1_oi_ref: Optional[OperationalIntentReference],
        flight_2_oi_ref: Optional[OperationalIntentReference],
    ):
        with OpIntentValidator(
            self,
            self.tested_uss,
            self.dss,
            "Validate flight 1 sharing",
            self._intents_extent,
            flight_1_oi_ref,
        ) as validator:
            activate_flight_intent(
                self,
                "Activate flight 1",
                self.tested_uss,
                self.flight_1_activated_time_range_A.request,
                self.flight_1_id,
            )
            flight_1_oi_ref = validator.expect_shared(
                self.flight_1_activated_time_range_A.request
            )

        # TODO: the following call requires the control USS to support CMSA role,
        #  but as there is currently no explicit way of knowing if it is the case
        #  or not, we assume that a Rejected result means the USS does not
        #  support the CMSA role, in which case we interrupt the scenario.
<<<<<<< HEAD
        resp_flight_2, _ = submit_flight_intent(
            self,
            "Declare flight 2 non-conforming",
            "Successful transition to non-conforming state",
            {InjectFlightResponseResult.Planned, InjectFlightResponseResult.Rejected},
            {InjectFlightResponseResult.Failed: "Failure"},
            self.control_uss,
            self.flight_2_equal_prio_nonconforming_time_range_A.request,
            self.flight_2_id,
        )
        if resp_flight_2.result == InjectFlightResponseResult.Rejected:
            msg = f"{self.control_uss.config.participant_id} rejected transition to a Nonconforming state because it does not support CMSA role, execution of the scenario was stopped without failure"
            self.record_note("Control USS does not support CMSA role", msg)
            raise ScenarioCannotContinueError(msg)

        validate_shared_operational_intent(
=======
        with OpIntentValidator(
>>>>>>> 0d773a2a
            self,
            self.control_uss,
            self.dss,
            "Validate flight 2 sharing",
            self._intents_extent,
            flight_2_oi_ref,
        ) as validator:
            resp_flight_2, _ = submit_flight_intent(
                self,
                "Declare flight 2 non-conforming",
                "Successful transition to non-conforming state",
                {
                    InjectFlightResponseResult.Planned,
                    InjectFlightResponseResult.Rejected,
                },
                {InjectFlightResponseResult.Failed: "Failure"},
                self.control_uss,
                self.flight_2_equal_prio_nonconforming_time_range_A.request,
                self.flight_2_id,
            )
            if resp_flight_2.result == InjectFlightResponseResult.Rejected:
                msg = f"{self.control_uss.config.participant_id} rejected transition to a Nonconforming state because it does not support CMSA role, execution of the scenario was stopped without failure"
                self.record_note("Control USS does not support CMSA role", msg)
                raise ScenarioCannotContinueError(msg)

            validator.expect_shared(
                self.flight_2_equal_prio_nonconforming_time_range_A.request
            )

        with OpIntentValidator(
            self,
<<<<<<< HEAD
            "Attempt to modify activated flight 1 in conflict with activated flight 2",
            "Successful modification or rejection",
            {
                InjectFlightResponseResult.ReadyToFly,
                InjectFlightResponseResult.Rejected,
            },
            {InjectFlightResponseResult.Failed: "Failure"},
            self.tested_uss,
            self.flight_1_activated_time_range_A_extended.request,
            self.flight_1_id,
        )

        if resp_flight_1.result == InjectFlightResponseResult.ReadyToFly:
            validate_shared_operational_intent(
=======
            self.tested_uss,
            self.dss,
            "Validate flight 1",
            self._intents_extent,
            flight_1_oi_ref,
        ) as validator:
            resp_flight_1, _ = submit_flight_intent(
>>>>>>> 0d773a2a
                self,
                "Attempt to modify activated flight 1 in conflict with nonconforming flight 2",
                "Successful modification or rejection",
                {
                    InjectFlightResponseResult.ReadyToFly,
                    InjectFlightResponseResult.Rejected,
                },
                {InjectFlightResponseResult.Failed: "Failure"},
                self.tested_uss,
                self.flight_1_activated_time_range_A_extended.request,
<<<<<<< HEAD
                resp_flight_1.operational_intent_id,
            )
        elif resp_flight_1.result == InjectFlightResponseResult.Rejected:
            validate_shared_operational_intent(
                self,
                self.tested_uss,
                self.dss,
                "Validate flight 1",
                self.flight_1_activated_time_range_A.request,
                orig_flight_1_op_intent_id,
                skip_if_not_found=True,
=======
                self.flight_1_id,
>>>>>>> 0d773a2a
            )

            if resp_flight_1.result == InjectFlightResponseResult.ReadyToFly:
                validator.expect_shared(
                    self.flight_1_activated_time_range_A_extended.request
                )
            elif resp_flight_1.result == InjectFlightResponseResult.Rejected:
                validator.expect_shared(
                    self.flight_1_activated_time_range_A.request, skip_if_not_found=True
                )

    def cleanup(self):
        self.begin_cleanup()
        cleanup_flights(self, (self.control_uss, self.tested_uss))
        self.end_cleanup()<|MERGE_RESOLUTION|>--- conflicted
+++ resolved
@@ -6,17 +6,7 @@
 from monitoring.monitorlib.geotemporal import Volume4DCollection
 from monitoring.uss_qualifier.common_data_definitions import Severity
 from uas_standards.astm.f3548.v21.api import OperationalIntentState
-from uas_standards.interuss.automated_testing.scd.v1.api import (
-    InjectFlightResponseResult,
-)
-
-<<<<<<< HEAD
-from monitoring.monitorlib import scd
-from monitoring.monitorlib.scd_automated_testing.scd_injection_api import (
-    Capability,
-)
-=======
->>>>>>> 0d773a2a
+
 from monitoring.uss_qualifier.resources.astm.f3548.v21 import DSSInstanceResource
 from monitoring.uss_qualifier.resources.astm.f3548.v21.dss import DSSInstance
 from monitoring.uss_qualifier.resources.flight_planning import (
@@ -469,26 +459,7 @@
         #  but as there is currently no explicit way of knowing if it is the case
         #  or not, we assume that a Rejected result means the USS does not
         #  support the CMSA role, in which case we interrupt the scenario.
-<<<<<<< HEAD
-        resp_flight_2, _ = submit_flight_intent(
-            self,
-            "Declare flight 2 non-conforming",
-            "Successful transition to non-conforming state",
-            {InjectFlightResponseResult.Planned, InjectFlightResponseResult.Rejected},
-            {InjectFlightResponseResult.Failed: "Failure"},
-            self.control_uss,
-            self.flight_2_equal_prio_nonconforming_time_range_A.request,
-            self.flight_2_id,
-        )
-        if resp_flight_2.result == InjectFlightResponseResult.Rejected:
-            msg = f"{self.control_uss.config.participant_id} rejected transition to a Nonconforming state because it does not support CMSA role, execution of the scenario was stopped without failure"
-            self.record_note("Control USS does not support CMSA role", msg)
-            raise ScenarioCannotContinueError(msg)
-
-        validate_shared_operational_intent(
-=======
-        with OpIntentValidator(
->>>>>>> 0d773a2a
+        with OpIntentValidator(
             self,
             self.control_uss,
             self.dss,
@@ -520,22 +491,6 @@
 
         with OpIntentValidator(
             self,
-<<<<<<< HEAD
-            "Attempt to modify activated flight 1 in conflict with activated flight 2",
-            "Successful modification or rejection",
-            {
-                InjectFlightResponseResult.ReadyToFly,
-                InjectFlightResponseResult.Rejected,
-            },
-            {InjectFlightResponseResult.Failed: "Failure"},
-            self.tested_uss,
-            self.flight_1_activated_time_range_A_extended.request,
-            self.flight_1_id,
-        )
-
-        if resp_flight_1.result == InjectFlightResponseResult.ReadyToFly:
-            validate_shared_operational_intent(
-=======
             self.tested_uss,
             self.dss,
             "Validate flight 1",
@@ -543,7 +498,6 @@
             flight_1_oi_ref,
         ) as validator:
             resp_flight_1, _ = submit_flight_intent(
->>>>>>> 0d773a2a
                 self,
                 "Attempt to modify activated flight 1 in conflict with nonconforming flight 2",
                 "Successful modification or rejection",
@@ -554,21 +508,7 @@
                 {InjectFlightResponseResult.Failed: "Failure"},
                 self.tested_uss,
                 self.flight_1_activated_time_range_A_extended.request,
-<<<<<<< HEAD
-                resp_flight_1.operational_intent_id,
-            )
-        elif resp_flight_1.result == InjectFlightResponseResult.Rejected:
-            validate_shared_operational_intent(
-                self,
-                self.tested_uss,
-                self.dss,
-                "Validate flight 1",
-                self.flight_1_activated_time_range_A.request,
-                orig_flight_1_op_intent_id,
-                skip_if_not_found=True,
-=======
                 self.flight_1_id,
->>>>>>> 0d773a2a
             )
 
             if resp_flight_1.result == InjectFlightResponseResult.ReadyToFly:
