from typing import Optional

from uas_standards.astm.f3548.v21.api import (
    OperationalIntentReference,
)
from monitoring.monitorlib.geotemporal import Volume4DCollection
from monitoring.uss_qualifier.common_data_definitions import Severity
from uas_standards.astm.f3548.v21.api import OperationalIntentState

from monitoring.monitorlib.scd_automated_testing.scd_injection_api import (
    InjectFlightResult,
)
from monitoring.uss_qualifier.resources.astm.f3548.v21 import DSSInstanceResource
from monitoring.uss_qualifier.resources.astm.f3548.v21.dss import DSSInstance
from monitoring.uss_qualifier.resources.flight_planning import (
    FlightIntentsResource,
)
from monitoring.uss_qualifier.resources.flight_planning.flight_intent import (
    FlightIntent,
)
from monitoring.uss_qualifier.resources.flight_planning.flight_planner import (
    FlightPlanner,
)
from monitoring.uss_qualifier.resources.flight_planning.flight_planners import (
    FlightPlannerResource,
)
from monitoring.uss_qualifier.scenarios.astm.utm.test_steps import (
    OpIntentValidator,
)
from monitoring.uss_qualifier.scenarios.flight_planning.prioritization_test_steps import (
    modify_planned_conflict_flight_intent,
    modify_activated_conflict_flight_intent,
    activate_conflict_flight_intent,
    plan_conflict_flight_intent,
)
from monitoring.uss_qualifier.scenarios.scenario import (
    TestScenario,
    ScenarioCannotContinueError,
)
from monitoring.uss_qualifier.scenarios.flight_planning.test_steps import (
    clear_area,
    plan_flight_intent,
    cleanup_flights,
    activate_flight_intent,
    submit_flight_intent,
)


class ConflictEqualPriorityNotPermitted(TestScenario):
    flight_1_id: Optional[str] = None
    flight_1_planned_time_range_A: FlightIntent
    flight_1_activated_time_range_A: FlightIntent
    flight_1_activated_time_range_A_extended: FlightIntent
    flight_1_planned_time_range_B: FlightIntent
    flight_1_activated_time_range_B: FlightIntent

    flight_2_id: Optional[str] = None
    flight_2_equal_prio_planned_time_range_B: FlightIntent
    flight_2_equal_prio_activated_time_range_B: FlightIntent
    flight_2_equal_prio_nonconforming_time_range_A: FlightIntent

    tested_uss: FlightPlanner
    control_uss: FlightPlanner
    dss: DSSInstance

    def __init__(
        self,
        tested_uss: FlightPlannerResource,
        control_uss: FlightPlannerResource,
        dss: DSSInstanceResource,
        flight_intents: Optional[FlightIntentsResource] = None,
    ):
        super().__init__()
        self.tested_uss = tested_uss.flight_planner
        self.control_uss = control_uss.flight_planner
        self.dss = dss.dss

        if not flight_intents:
            msg = f"No FlightIntentsResource was provided as input to this test, it is assumed that the jurisdiction of the tested USS ({self.tested_uss.config.participant_id}) does not allow any same priority conflicts, execution of the scenario was stopped without failure"
            self.record_note(
                "Jurisdiction of tested USS does not allow any same priority conflicts",
                msg,
            )
            raise ScenarioCannotContinueError(msg)

        flight_intents = flight_intents.get_flight_intents()

        extents = []
        for intent in flight_intents.values():
            extents.extend(intent.request.operational_intent.volumes)
            extents.extend(intent.request.operational_intent.off_nominal_volumes)
        self._intents_extent = Volume4DCollection.from_f3548v21(
            extents
        ).bounding_volume.to_f3548v21()

        try:
            (
                self.flight_1_planned_time_range_A,
                self.flight_1_activated_time_range_A,
                self.flight_1_activated_time_range_A_extended,
                self.flight_1_planned_time_range_B,
                self.flight_1_activated_time_range_B,
                self.flight_2_equal_prio_planned_time_range_B,
                self.flight_2_equal_prio_activated_time_range_B,
                self.flight_2_equal_prio_nonconforming_time_range_A,
            ) = (
                flight_intents["flight_1_planned_time_range_A"],
                flight_intents["flight_1_activated_time_range_A"],
                flight_intents["flight_1_activated_time_range_A_extended"],
                flight_intents["flight_1_planned_time_range_B"],
                flight_intents["flight_1_activated_time_range_B"],
                flight_intents["flight_2_equal_prio_planned_time_range_B"],
                flight_intents["flight_2_equal_prio_activated_time_range_B"],
                flight_intents["flight_2_equal_prio_nonconforming_time_range_A"],
            )

            assert (
                self.flight_1_planned_time_range_A.request.operational_intent.state
                == OperationalIntentState.Accepted
            ), "flight_1_planned_time_range_A must have state Accepted"
            assert (
                self.flight_1_activated_time_range_A.request.operational_intent.state
                == OperationalIntentState.Activated
            ), "flight_1_activated_time_range_A must have state Activated"
            assert (
                self.flight_1_activated_time_range_A_extended.request.operational_intent.state
                == OperationalIntentState.Activated
            ), "flight_1_activated_time_range_A_extended must have state Activated"
            assert (
                self.flight_1_planned_time_range_B.request.operational_intent.state
                == OperationalIntentState.Accepted
            ), "flight_1_planned_time_range_B must have state Accepted"
            assert (
                self.flight_1_activated_time_range_B.request.operational_intent.state
                == OperationalIntentState.Activated
            ), "flight_1_activated_time_range_B must have state Activated"
            assert (
                self.flight_2_equal_prio_planned_time_range_B.request.operational_intent.state
                == OperationalIntentState.Accepted
            ), "flight_2_equal_prio_planned_time_range_B must have state Accepted"
            assert (
                self.flight_2_equal_prio_activated_time_range_B.request.operational_intent.state
                == OperationalIntentState.Activated
            ), "flight_2_equal_prio_activated_time_range_B must have state Activated"
            assert (
                self.flight_2_equal_prio_nonconforming_time_range_A.request.operational_intent.state
                == OperationalIntentState.Nonconforming
            ), "flight_2_equal_prio_nonconforming_time_range_A must have state Nonconforming"

            assert (
                self.flight_2_equal_prio_planned_time_range_B.request.operational_intent.priority
                == self.flight_1_planned_time_range_A.request.operational_intent.priority
            ), "flight_2 must have priority equal to flight_1"
            assert not Volume4DCollection.from_f3548v21(
                self.flight_1_planned_time_range_A.request.operational_intent.volumes
            ).intersects_vol4s(
                Volume4DCollection.from_f3548v21(
                    self.flight_2_equal_prio_planned_time_range_B.request.operational_intent.volumes
                )
            ), "flight_1_planned_time_range_A and flight_2_equal_prio_planned_time_range_B must not intersect"
            assert not Volume4DCollection.from_f3548v21(
                self.flight_1_planned_time_range_A.request.operational_intent.volumes
            ).intersects_vol4s(
                Volume4DCollection.from_f3548v21(
                    self.flight_1_activated_time_range_B.request.operational_intent.volumes
                )
            ), "flight_1_planned_time_range_A and flight_1_activated_time_range_B must not intersect"
            assert Volume4DCollection.from_f3548v21(
                self.flight_1_activated_time_range_B.request.operational_intent.volumes
            ).intersects_vol4s(
                Volume4DCollection.from_f3548v21(
                    self.flight_2_equal_prio_activated_time_range_B.request.operational_intent.volumes
                )
            ), "flight_1_activated_time_range_B and flight_2_equal_prio_activated_time_range_B must intersect"
            assert Volume4DCollection.from_f3548v21(
                self.flight_1_activated_time_range_A.request.operational_intent.volumes
            ).intersects_vol4s(
                Volume4DCollection.from_f3548v21(
                    self.flight_2_equal_prio_nonconforming_time_range_A.request.operational_intent.off_nominal_volumes
                )
            ), "flight_1_activated_time_range_A.volumes and flight_2_equal_prio_nonconforming_time_range_A.off_nominal_volumes must intersect"

            assert (
                len(
                    self.flight_2_equal_prio_nonconforming_time_range_A.request.operational_intent.off_nominal_volumes
                )
                > 0
            ), "flight_2_equal_prio_nonconforming_time_range_A must have off-nominal volume"

        except KeyError as e:
            raise ValueError(
                f"`{self.me()}` TestScenario requirements for flight_intents not met: missing flight intent {e}"
            )
        except AssertionError as e:
            raise ValueError(
                f"`{self.me()}` TestScenario requirements for flight_intents not met: {e}"
            )

    def run(self):
        self.begin_test_scenario()

        self.record_note(
            "Tested USS",
            f"{self.tested_uss.config.participant_id}",
        )
        self.record_note(
            "Control USS",
            f"{self.control_uss.config.participant_id}",
        )

        self.begin_test_case("Setup")
        if not self._setup():
            return
        self.end_test_case()

<<<<<<< HEAD
        self.begin_test_case("Attempt to plan flight into conflict")
        self._attempt_plan_flight_conflict()
=======
        self.begin_test_case("Attempt to plan flight in conflict")
        flight_2_oi_ref = self._attempt_plan_flight_conflict()
>>>>>>> baf36291
        self.end_test_case()

        self.begin_test_case("Attempt to activate flight into conflict")
        self._attempt_activate_flight_conflict()
        self.end_test_case()

<<<<<<< HEAD
        self.begin_test_case("Attempt to modify planned flight into conflict")
        self._attempt_modify_planned_flight_conflict()
        self.end_test_case()

        self.begin_test_case("Attempt to modify activated flight into conflict")
        flight_1_op_intent_id = self._attempt_modify_activated_flight_conflict()
=======
        self.begin_test_case("Attempt to modify planned flight in conflict")
        flight_1_oi_ref = self._attempt_modify_planned_flight_conflict()
        self.end_test_case()

        self.begin_test_case("Attempt to modify activated flight in conflict")
        flight_1_oi_ref = self._attempt_modify_activated_flight_conflict(
            flight_1_oi_ref
        )
>>>>>>> baf36291
        self.end_test_case()

        self.begin_test_case("Modify activated flight with pre-existing conflict")
        self._modify_activated_flight_preexisting_conflict(
            flight_1_oi_ref, flight_2_oi_ref
        )
        self.end_test_case()

        self.end_test_scenario()

    def _setup(self) -> bool:
        self.begin_test_step("Check for flight planning readiness")

        for uss in (self.tested_uss, self.control_uss):
            error, query = uss.get_readiness()
            self.record_query(query)
            with self.check(
                "Flight planning USS not ready", [uss.participant_id]
            ) as check:
                if error:
                    check.record_failed(
                        "Error determining readiness",
                        Severity.High,
                        "Error: " + error,
                        query_timestamps=[query.request.timestamp],
                    )

        self.end_test_step()

        clear_area(
            self,
            "Area clearing",
            [
                self.flight_1_planned_time_range_A,
                self.flight_1_activated_time_range_A,
                self.flight_1_activated_time_range_A_extended,
                self.flight_1_planned_time_range_B,
                self.flight_1_activated_time_range_B,
                self.flight_2_equal_prio_planned_time_range_B,
                self.flight_2_equal_prio_activated_time_range_B,
                self.flight_2_equal_prio_nonconforming_time_range_A,
            ],
            [self.tested_uss, self.control_uss],
        )

        return True

    def _attempt_plan_flight_conflict(self) -> OperationalIntentReference:
        with OpIntentValidator(
            self,
            self.control_uss,
            self.dss,
            "Validate flight 2 sharing",
            self._intents_extent,
        ) as validator:
            _, self.flight_2_id = plan_flight_intent(
                self,
                "Plan flight 2",
                self.control_uss,
                self.flight_2_equal_prio_planned_time_range_B.request,
            )
            flight_2_oi_ref = validator.expect_shared(
                self.flight_2_equal_prio_planned_time_range_B.request
            )

        with OpIntentValidator(
            self,
            self.control_uss,
            self.dss,
            "Validate flight 2 sharing",
            self._intents_extent,
            flight_2_oi_ref,
        ) as validator:
            activate_flight_intent(
                self,
                "Activate flight 2",
                self.control_uss,
                self.flight_2_equal_prio_activated_time_range_B.request,
                self.flight_2_id,
            )
            flight_2_oi_ref = validator.expect_shared(
                self.flight_2_equal_prio_activated_time_range_B.request
            )

        with OpIntentValidator(
            self,
            self.tested_uss,
            self.dss,
            "Validate flight 1 not shared",
            self._intents_extent,
        ) as validator:
            plan_conflict_flight_intent(
                self,
                "Attempt to plan flight 1",
                self.tested_uss,
                self.flight_1_planned_time_range_B.request,
            )
            validator.expect_not_shared()

        return flight_2_oi_ref

    def _attempt_activate_flight_conflict(self):
        with OpIntentValidator(
            self,
            self.tested_uss,
            self.dss,
            "Validate flight 1 not shared",
            self._intents_extent,
        ) as validator:
            activate_conflict_flight_intent(
                self,
                "Attempt to directly activate conflicting flight 1",
                self.tested_uss,
                self.flight_1_activated_time_range_B.request,
                self.flight_1_id,
            )
            validator.expect_not_shared()

    def _attempt_modify_planned_flight_conflict(
        self,
    ) -> Optional[OperationalIntentReference]:
        with OpIntentValidator(
            self,
            self.tested_uss,
            self.dss,
            "Validate flight 1 sharing",
<<<<<<< HEAD
            self.flight_1_planned_time_range_A.request,
            resp_flight_1.operational_intent_id,
        )

        _ = modify_planned_conflict_flight_intent(
            self,
            "Attempt to modify planned flight 1 into conflict",
            self.tested_uss,
            self.flight_1_planned_time_range_B.request,
            self.flight_1_id,
        )
=======
            self._intents_extent,
        ) as validator:
            _, self.flight_1_id = plan_flight_intent(
                self,
                "Plan flight 1",
                self.tested_uss,
                self.flight_1_planned_time_range_A.request,
            )
            flight_1_oi_ref = validator.expect_shared(
                self.flight_1_planned_time_range_A.request
            )
>>>>>>> baf36291

        with OpIntentValidator(
            self,
            self.tested_uss,
            self.dss,
            "Validate flight 1 not modified",
            self._intents_extent,
            flight_1_oi_ref,
        ) as validator:
            modify_planned_conflict_flight_intent(
                self,
                "Attempt to modify planned flight 1 in conflict",
                self.tested_uss,
                self.flight_1_planned_time_range_B.request,
                self.flight_1_id,
            )
            flight_1_oi_ref = validator.expect_shared(
                self.flight_1_planned_time_range_A.request, skip_if_not_found=True
            )

        return flight_1_oi_ref

    def _attempt_modify_activated_flight_conflict(
        self, flight_1_oi_ref: Optional[OperationalIntentReference]
    ) -> Optional[OperationalIntentReference]:
        with OpIntentValidator(
            self,
            self.tested_uss,
            self.dss,
            "Validate flight 1 sharing",
<<<<<<< HEAD
            self.flight_1_activated_time_range_A.request,
            resp_flight_1.operational_intent_id,
        )

        _ = modify_activated_conflict_flight_intent(
            self,
            "Attempt to modify activated flight 1 into conflict",
            self.tested_uss,
            self.flight_1_activated_time_range_B.request,
            self.flight_1_id,
        )
=======
            self._intents_extent,
            flight_1_oi_ref,
        ) as validator:
            activate_flight_intent(
                self,
                "Activate flight 1",
                self.tested_uss,
                self.flight_1_activated_time_range_A.request,
                self.flight_1_id,
            )
            flight_1_oi_ref = validator.expect_shared(
                self.flight_1_activated_time_range_A.request
            )
>>>>>>> baf36291

        with OpIntentValidator(
            self,
            self.tested_uss,
            self.dss,
            "Validate flight 1 not modified",
            self._intents_extent,
            flight_1_oi_ref,
        ) as validator:
            modify_activated_conflict_flight_intent(
                self,
                "Attempt to modify activated flight 1 in conflict",
                self.tested_uss,
                self.flight_1_activated_time_range_B.request,
                self.flight_1_id,
            )
            flight_1_oi_ref = validator.expect_shared(
                self.flight_1_activated_time_range_A.request, skip_if_not_found=True
            )

        return flight_1_oi_ref

    def _modify_activated_flight_preexisting_conflict(
        self,
        flight_1_oi_ref: Optional[OperationalIntentReference],
        flight_2_oi_ref: Optional[OperationalIntentReference],
    ):
        with OpIntentValidator(
            self,
            self.tested_uss,
            self.dss,
            "Validate flight 1 sharing",
            self._intents_extent,
            flight_1_oi_ref,
        ) as validator:
            activate_flight_intent(
                self,
                "Activate flight 1",
                self.tested_uss,
                self.flight_1_activated_time_range_A.request,
                self.flight_1_id,
            )
            flight_1_oi_ref = validator.expect_shared(
                self.flight_1_activated_time_range_A.request
            )

        # TODO: the following call requires the control USS to support CMSA role,
        #  but as there is currently no explicit way of knowing if it is the case
        #  or not, we assume that a Rejected result means the USS does not
        #  support the CMSA role, in which case we interrupt the scenario.
        with OpIntentValidator(
            self,
            self.control_uss,
            self.dss,
            "Validate flight 2 sharing",
            self._intents_extent,
            flight_2_oi_ref,
        ) as validator:
            resp_flight_2, _ = submit_flight_intent(
                self,
                "Declare flight 2 non-conforming",
                "Successful transition to non-conforming state",
                {InjectFlightResult.Planned, InjectFlightResult.Rejected},
                {InjectFlightResult.Failed: "Failure"},
                self.control_uss,
                self.flight_2_equal_prio_nonconforming_time_range_A.request,
                self.flight_2_id,
            )
            if resp_flight_2.result == InjectFlightResult.Rejected:
                msg = f"{self.control_uss.config.participant_id} rejected transition to a Nonconforming state because it does not support CMSA role, execution of the scenario was stopped without failure"
                self.record_note("Control USS does not support CMSA role", msg)
                raise ScenarioCannotContinueError(msg)

            validator.expect_shared(
                self.flight_2_equal_prio_nonconforming_time_range_A.request
            )

        with OpIntentValidator(
            self,
<<<<<<< HEAD
            "Attempt to modify activated flight 1 in conflict with nonconforming flight 2",
            "Successful modification or rejection",
            {InjectFlightResult.ReadyToFly, InjectFlightResult.Rejected},
            {InjectFlightResult.Failed: "Failure"},
=======
>>>>>>> baf36291
            self.tested_uss,
            self.dss,
            "Validate flight 1",
            self._intents_extent,
            flight_1_oi_ref,
        ) as validator:
            resp_flight_1, _ = submit_flight_intent(
                self,
                "Attempt to modify activated flight 1 in conflict with activated flight 2",
                "Successful modification or rejection",
                {InjectFlightResult.ReadyToFly, InjectFlightResult.Rejected},
                {InjectFlightResult.Failed: "Failure"},
                self.tested_uss,
                self.flight_1_activated_time_range_A_extended.request,
                self.flight_1_id,
            )

            if resp_flight_1.result == InjectFlightResult.ReadyToFly:
                validator.expect_shared(
                    self.flight_1_activated_time_range_A_extended.request
                )
            elif resp_flight_1.result == InjectFlightResult.Rejected:
                validator.expect_shared(
                    self.flight_1_activated_time_range_A.request, skip_if_not_found=True
                )

    def cleanup(self):
        self.begin_cleanup()
        cleanup_flights(self, (self.control_uss, self.tested_uss))
        self.end_cleanup()<|MERGE_RESOLUTION|>--- conflicted
+++ resolved
@@ -213,36 +213,22 @@
             return
         self.end_test_case()
 
-<<<<<<< HEAD
         self.begin_test_case("Attempt to plan flight into conflict")
-        self._attempt_plan_flight_conflict()
-=======
-        self.begin_test_case("Attempt to plan flight in conflict")
         flight_2_oi_ref = self._attempt_plan_flight_conflict()
->>>>>>> baf36291
         self.end_test_case()
 
         self.begin_test_case("Attempt to activate flight into conflict")
         self._attempt_activate_flight_conflict()
         self.end_test_case()
 
-<<<<<<< HEAD
         self.begin_test_case("Attempt to modify planned flight into conflict")
-        self._attempt_modify_planned_flight_conflict()
-        self.end_test_case()
-
-        self.begin_test_case("Attempt to modify activated flight into conflict")
-        flight_1_op_intent_id = self._attempt_modify_activated_flight_conflict()
-=======
-        self.begin_test_case("Attempt to modify planned flight in conflict")
         flight_1_oi_ref = self._attempt_modify_planned_flight_conflict()
         self.end_test_case()
 
-        self.begin_test_case("Attempt to modify activated flight in conflict")
+        self.begin_test_case("Attempt to modify activated flight into conflict")
         flight_1_oi_ref = self._attempt_modify_activated_flight_conflict(
             flight_1_oi_ref
         )
->>>>>>> baf36291
         self.end_test_case()
 
         self.begin_test_case("Modify activated flight with pre-existing conflict")
@@ -369,19 +355,6 @@
             self.tested_uss,
             self.dss,
             "Validate flight 1 sharing",
-<<<<<<< HEAD
-            self.flight_1_planned_time_range_A.request,
-            resp_flight_1.operational_intent_id,
-        )
-
-        _ = modify_planned_conflict_flight_intent(
-            self,
-            "Attempt to modify planned flight 1 into conflict",
-            self.tested_uss,
-            self.flight_1_planned_time_range_B.request,
-            self.flight_1_id,
-        )
-=======
             self._intents_extent,
         ) as validator:
             _, self.flight_1_id = plan_flight_intent(
@@ -393,7 +366,6 @@
             flight_1_oi_ref = validator.expect_shared(
                 self.flight_1_planned_time_range_A.request
             )
->>>>>>> baf36291
 
         with OpIntentValidator(
             self,
@@ -405,7 +377,7 @@
         ) as validator:
             modify_planned_conflict_flight_intent(
                 self,
-                "Attempt to modify planned flight 1 in conflict",
+                "Attempt to modify planned flight 1 into conflict",
                 self.tested_uss,
                 self.flight_1_planned_time_range_B.request,
                 self.flight_1_id,
@@ -424,19 +396,6 @@
             self.tested_uss,
             self.dss,
             "Validate flight 1 sharing",
-<<<<<<< HEAD
-            self.flight_1_activated_time_range_A.request,
-            resp_flight_1.operational_intent_id,
-        )
-
-        _ = modify_activated_conflict_flight_intent(
-            self,
-            "Attempt to modify activated flight 1 into conflict",
-            self.tested_uss,
-            self.flight_1_activated_time_range_B.request,
-            self.flight_1_id,
-        )
-=======
             self._intents_extent,
             flight_1_oi_ref,
         ) as validator:
@@ -450,7 +409,6 @@
             flight_1_oi_ref = validator.expect_shared(
                 self.flight_1_activated_time_range_A.request
             )
->>>>>>> baf36291
 
         with OpIntentValidator(
             self,
@@ -462,7 +420,7 @@
         ) as validator:
             modify_activated_conflict_flight_intent(
                 self,
-                "Attempt to modify activated flight 1 in conflict",
+                "Attempt to modify activated flight 1 into conflict",
                 self.tested_uss,
                 self.flight_1_activated_time_range_B.request,
                 self.flight_1_id,
@@ -530,13 +488,6 @@
 
         with OpIntentValidator(
             self,
-<<<<<<< HEAD
-            "Attempt to modify activated flight 1 in conflict with nonconforming flight 2",
-            "Successful modification or rejection",
-            {InjectFlightResult.ReadyToFly, InjectFlightResult.Rejected},
-            {InjectFlightResult.Failed: "Failure"},
-=======
->>>>>>> baf36291
             self.tested_uss,
             self.dss,
             "Validate flight 1",
@@ -545,7 +496,7 @@
         ) as validator:
             resp_flight_1, _ = submit_flight_intent(
                 self,
-                "Attempt to modify activated flight 1 in conflict with activated flight 2",
+                "Attempt to modify activated flight 1 in conflict with nonconforming flight 2",
                 "Successful modification or rejection",
                 {InjectFlightResult.ReadyToFly, InjectFlightResult.Rejected},
                 {InjectFlightResult.Failed: "Failure"},
