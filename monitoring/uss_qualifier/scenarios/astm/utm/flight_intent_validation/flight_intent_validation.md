--- conflicted
+++ resolved
@@ -60,14 +60,12 @@
 #### [Cancel flight intent](../../../flight_planning/delete_flight_intent.md)
 The flight intent should be successfully transition to Ended state by the flight planner.
 
-<<<<<<< HEAD
 #### [Validate flight intent is non-discoverable](../validate_removed_operational_intent.md)
-=======
+
 #### DSS responses check
 
 If the DSS fails to reply to a query concerning operational intent references in a given area,
 it is in violation of **[astm.f3548.v21.DSS0005,2](../../../../requirements/astm/f3548/v21.md)**, and this check will fail.
->>>>>>> 2230d7b5
 
 #### Operational intent not shared check
 If the operational intent is still discoverable after it was transitioned to Ended,
