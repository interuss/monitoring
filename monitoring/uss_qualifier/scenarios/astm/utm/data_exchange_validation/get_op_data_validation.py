--- conflicted
+++ resolved
@@ -47,13 +47,8 @@
         self.control_uss = control_uss.mock_uss
         self.dss = dss.dss
 
-<<<<<<< HEAD
     def run(self, context):
-        self.begin_test_scenario()
-=======
-    def run(self):
         self.begin_test_scenario(context)
->>>>>>> 2f59e2ff
         pass
         self.end_test_scenario()
 
