from typing import Dict, Optional

import arrow

from monitoring.monitorlib.geotemporal import Volume4DCollection
from monitoring.uss_qualifier.common_data_definitions import Severity
from uas_standards.astm.f3548.v21.api import (
    OperationalIntentState,
    OperationalIntentReference,
)
from uas_standards.interuss.automated_testing.scd.v1.api import (
    InjectFlightResponseResult,
)

from monitoring.uss_qualifier.resources.astm.f3548.v21 import DSSInstanceResource
from monitoring.uss_qualifier.resources.astm.f3548.v21.dss import DSSInstance
from monitoring.uss_qualifier.resources.flight_planning import (
    FlightIntentsResource,
)
from monitoring.uss_qualifier.resources.flight_planning.flight_intent import (
    FlightIntent,
)
from monitoring.uss_qualifier.resources.flight_planning.flight_planner import (
    FlightPlanner,
)
from monitoring.uss_qualifier.resources.flight_planning.flight_planners import (
    FlightPlannerResource,
)
from monitoring.uss_qualifier.scenarios.astm.utm.test_steps import (
    OpIntentValidator,
    set_uss_available,
    set_uss_down,
)
from monitoring.uss_qualifier.scenarios.scenario import TestScenario
from monitoring.uss_qualifier.scenarios.flight_planning.test_steps import (
    cleanup_flights,
    submit_flight_intent,
)
from monitoring.uss_qualifier.suites.suite import ExecutionContext


class DownUSS(TestScenario):
<<<<<<< HEAD
    flight_1_planned_vol_A: FlightIntent

=======
    flight_1_id: Optional[str] = None
    flight1_planned: FlightIntent

    flight2_planned: FlightIntent

>>>>>>> aa5fcc32
    uss_qualifier_sub: str

    tested_uss: FlightPlanner
    dss: DSSInstance

    def __init__(
        self,
        flight_intents: FlightIntentsResource,
        tested_uss: FlightPlannerResource,
        dss: DSSInstanceResource,
    ):
        super().__init__()
        self.tested_uss = tested_uss.flight_planner
        self.dss = dss.dss

        _flight_intents: Dict[str, FlightIntent] = {
            k: FlightIntent.from_flight_info_template(v)
            for k, v in flight_intents.get_flight_intents().items()
        }

        extents = []
        for intent in _flight_intents.values():
            extents.extend(intent.request.operational_intent.volumes)
            extents.extend(intent.request.operational_intent.off_nominal_volumes)
        self._intents_extent = Volume4DCollection.from_interuss_scd_api(
            extents
        ).bounding_volume.to_f3548v21()

<<<<<<< HEAD
        now = arrow.utcnow().datetime
        for intent_name, intent in _flight_intents.items():
            if (
                intent.request.operational_intent.state
                == OperationalIntentState.Activated
            ):
                if not Volume4DCollection.from_interuss_scd_api(
                    intent.request.operational_intent.volumes
                    + intent.request.operational_intent.off_nominal_volumes
                ).has_active_volume(now):
                    err_msg = f"at least one volume of activated intent {intent_name} must be active now (now is {now})"
                    raise ValueError(
                        f"`{self.me()}` TestScenario requirements for flight_intents not met: {err_msg}"
                    )
=======
        try:
            (self.flight1_planned, self.flight2_planned,) = (
                _flight_intents["flight1_planned"],
                _flight_intents["flight2_planned"],
            )
>>>>>>> aa5fcc32

        self._parse_flight_intents(_flight_intents)

    def _parse_flight_intents(self, flight_intents: Dict[str, FlightIntent]) -> None:
        try:
            self.flight_1_planned_vol_A = flight_intents["flight_1_planned_vol_A"]

            assert (
                self.flight1_planned.request.operational_intent.state
                == OperationalIntentState.Accepted
<<<<<<< HEAD
            ), "flight_1_planned_vol_A must have state Accepted"
=======
            ), "flight1_planned must have state Accepted"
            assert (
                self.flight2_planned.request.operational_intent.state
                == OperationalIntentState.Accepted
            ), "flight2_planned must have state Accepted"

            # TODO: check that flight data is the same across the different versions of the flight

            assert (
                self.flight2_planned.request.operational_intent.priority
                > self.flight1_planned.request.operational_intent.priority
            ), "flight_2 must have higher priority than flight_1"
            assert Volume4DCollection.from_interuss_scd_api(
                self.flight1_planned.request.operational_intent.volumes
            ).intersects_vol4s(
                Volume4DCollection.from_interuss_scd_api(
                    self.flight2_planned.request.operational_intent.volumes
                )
            ), "flight1_planned and flight2_planned must intersect"
>>>>>>> aa5fcc32

        except KeyError as e:
            raise ValueError(
                f"`{self.me()}` TestScenario requirements for flight_intents not met: missing flight intent {e}"
            )
        except AssertionError as e:
            raise ValueError(
                f"`{self.me()}` TestScenario requirements for flight_intents not met: {e}"
            )

    def run(self, context: ExecutionContext):
        self.begin_test_scenario(context)

        self.record_note(
            "Tested USS",
            f"{self.tested_uss.config.participant_id}",
        )

        self.begin_test_case("Setup")
        self._setup()
        self.end_test_case()

        self.begin_test_case(
            "Plan flight in conflict with planned flight managed by down USS"
        )
        self._plan_flight_conflict_planned()
        self.end_test_case()

        self.end_test_scenario()

    def _setup(self):

        self.begin_test_step("Resolve USS ID of virtual USS")
        _, dummy_query = self.dss.find_op_intent(self._intents_extent)
        with self.check("Successful dummy query", [self.dss.participant_id]) as check:
            if dummy_query.status_code != 200:
                check.record_failed(
                    summary="Failed to query DSS",
                    severity=Severity.High,
                    details=f"DSS responded code {dummy_query.status_code}; error message: {dummy_query.error_message}",
                    query_timestamps=[dummy_query.request.timestamp],
                )
        self.uss_qualifier_sub = self.dss.client.auth_adapter.get_sub()
        self.record_note(
            "USS ID of virtual USS",
            f"{self.uss_qualifier_sub}",
        )
        self.end_test_step()

        set_uss_available(
            self, "Restore virtual USS availability", self.dss, self.uss_qualifier_sub
        )

        self.begin_test_step("Clear operational intents created by virtual USS")
        self._clear_op_intents()
        self.end_test_step()

    def _put_conflicting_op_intent_step(
        self,
        conflicting_intent: FlightIntent,
        target_state: OperationalIntentState,
        old_op_intent: Optional[OperationalIntentReference] = None,
    ) -> OperationalIntentReference:
        if old_op_intent is not None:
            key = [old_op_intent.ovn]
            oi_id = old_op_intent.id
            oi_ovn = old_op_intent.ovn
        else:
            key = None
            oi_id = None
            oi_ovn = None

        if target_state == OperationalIntentState.Accepted:
            msg_action = "creates"
            msg_action_past = "created"
        elif target_state == OperationalIntentState.Activated:
            msg_action = "activates"
            msg_action_past = "activated"
        elif target_state == OperationalIntentState.Nonconforming:
            msg_action = "transitions to Nonconforming"
            msg_action_past = "transitioned to Nonconforming"
        elif target_state == OperationalIntentState.Contingent:
            msg_action = "transitions to Contingent"
            msg_action_past = "transitioned to Contingent"
        else:
            raise ValueError(f"Invalid state {target_state}")

        self.begin_test_step(f"Virtual USS {msg_action} conflicting operational intent")
        oi_ref, _, query = self.dss.put_op_intent(
            Volume4DCollection.from_interuss_scd_api(
<<<<<<< HEAD
                conflicting_intent.request.operational_intent.volumes
=======
                self.flight2_planned.request.operational_intent.volumes
>>>>>>> aa5fcc32
            ).to_f3548v21(),
            key,
            target_state,
            "https://fake.uss/down",
            oi_id,
            oi_ovn,
        )
        self.record_query(query)
        with self.check(
            f"Operational intent successfully {msg_action_past}",
            [self.dss.participant_id],
        ) as check:
            if oi_ref is None:
                check.record_failed(
                    f"Operational intent not successfully {msg_action_past}",
                    Severity.High,
                    f"DSS responded code {query.status_code}; error message: {query.error_message}",
                    query_timestamps=[query.request.timestamp],
                )
        self.end_test_step()
        return oi_ref

    def _plan_flight_conflict_planned(self):

        # Virtual USS creates conflicting operational intent test step
        self._put_conflicting_op_intent_step(
            self.flight_1_planned_vol_A, OperationalIntentState.Accepted
        )

        # Declare virtual USS as down at DSS test step
        set_uss_down(
            self, "Declare virtual USS as down at DSS", self.dss, self.uss_qualifier_sub
        )

        # Tested USS attempts to plan low-priority flight 1 test step
        with OpIntentValidator(
            self,
            self.tested_uss,
            self.dss,
            "Validate low-priority flight 1 status",
            self._intents_extent,
        ) as validator:
            expected_results = {
                InjectFlightResponseResult.Planned,
                # the following two results are considered expected in order to fail another check as low severity
                InjectFlightResponseResult.Rejected,
                InjectFlightResponseResult.ConflictWithFlight,
            }
            failed_checks = {
                InjectFlightResponseResult.Failed: "Failure",
                InjectFlightResponseResult.Rejected: (
                    "Rejected planning",
                    Severity.Low,
                ),
                InjectFlightResponseResult.ConflictWithFlight: (
                    "Rejected planning",
                    Severity.Low,
                ),
            }

            resp, flight_id = submit_flight_intent(
                self,
                "Tested USS attempts to plan low-priority flight 1",
                "Successful planning",
                expected_results,
                failed_checks,
                self.tested_uss,
                self.flight1_planned.request,
            )

            if resp.result == InjectFlightResponseResult.Planned:
                validator.expect_shared(self.flight1_planned.request)
            elif (
                resp.result == InjectFlightResponseResult.Rejected
                or resp.result == InjectFlightResponseResult.ConflictWithFlight
            ):
                validator.expect_not_shared()

    def _clear_op_intents(self):
        oi_refs, find_query = self.dss.find_op_intent(self._intents_extent)
        self.record_query(find_query)

        with self.check(
            "Successful operational intents cleanup", [self.dss.participant_id]
        ) as check:
            if find_query.status_code != 200:
                check.record_failed(
                    summary=f"Failed to query operational intents from DSS in {self._intents_extent} for cleanup",
                    severity=Severity.High,
                    details=f"DSS responded code {find_query.status_code}; error message: {find_query.error_message}",
                    query_timestamps=[find_query.request.timestamp],
                )

            for oi_ref in oi_refs:
                if (
                    oi_ref.ovn is not None
                ):  # if the OVN is specified, this op intent belongs to our virtual USS
                    del_oi, _, del_query = self.dss.delete_op_intent(
                        oi_ref.id, oi_ref.ovn
                    )
                    self.record_query(del_query)

                    if del_oi is None:
                        check.record_failed(
                            summary=f"Failed to delete op intent {oi_ref.id} from DSS",
                            severity=Severity.Medium,
                            details=f"DSS responded code {del_query.status_code}; error message: {del_query.error_message}",
                            query_timestamps=[del_query.request.timestamp],
                        )

    def cleanup(self):
        self.begin_cleanup()

        with self.check(
            "Availability of virtual USS restored", [self.dss.participant_id]
        ) as check:
            availability_version, avail_query = self.dss.set_uss_availability(
                self.uss_qualifier_sub,
                True,
            )
            self.record_query(avail_query)
            if availability_version is None:
                check.record_failed(
                    summary=f"Availability of USS {self.uss_qualifier_sub} could not be set to available",
                    severity=Severity.High,
                    details=f"DSS responded code {avail_query.status_code}; error message: {avail_query.error_message}",
                    query_timestamps=[avail_query.request.timestamp],
                )

        cleanup_flights(self, [self.tested_uss])
        self._clear_op_intents()

        self.end_cleanup()<|MERGE_RESOLUTION|>--- conflicted
+++ resolved
@@ -40,16 +40,8 @@
 
 
 class DownUSS(TestScenario):
-<<<<<<< HEAD
-    flight_1_planned_vol_A: FlightIntent
-
-=======
-    flight_1_id: Optional[str] = None
     flight1_planned: FlightIntent
 
-    flight2_planned: FlightIntent
-
->>>>>>> aa5fcc32
     uss_qualifier_sub: str
 
     tested_uss: FlightPlanner
@@ -78,7 +70,6 @@
             extents
         ).bounding_volume.to_f3548v21()
 
-<<<<<<< HEAD
         now = arrow.utcnow().datetime
         for intent_name, intent in _flight_intents.items():
             if (
@@ -93,46 +84,17 @@
                     raise ValueError(
                         f"`{self.me()}` TestScenario requirements for flight_intents not met: {err_msg}"
                     )
-=======
-        try:
-            (self.flight1_planned, self.flight2_planned,) = (
-                _flight_intents["flight1_planned"],
-                _flight_intents["flight2_planned"],
-            )
->>>>>>> aa5fcc32
 
         self._parse_flight_intents(_flight_intents)
 
     def _parse_flight_intents(self, flight_intents: Dict[str, FlightIntent]) -> None:
         try:
-            self.flight_1_planned_vol_A = flight_intents["flight_1_planned_vol_A"]
+            self.flight1_planned = flight_intents["flight1_planned"]
 
             assert (
                 self.flight1_planned.request.operational_intent.state
                 == OperationalIntentState.Accepted
-<<<<<<< HEAD
-            ), "flight_1_planned_vol_A must have state Accepted"
-=======
             ), "flight1_planned must have state Accepted"
-            assert (
-                self.flight2_planned.request.operational_intent.state
-                == OperationalIntentState.Accepted
-            ), "flight2_planned must have state Accepted"
-
-            # TODO: check that flight data is the same across the different versions of the flight
-
-            assert (
-                self.flight2_planned.request.operational_intent.priority
-                > self.flight1_planned.request.operational_intent.priority
-            ), "flight_2 must have higher priority than flight_1"
-            assert Volume4DCollection.from_interuss_scd_api(
-                self.flight1_planned.request.operational_intent.volumes
-            ).intersects_vol4s(
-                Volume4DCollection.from_interuss_scd_api(
-                    self.flight2_planned.request.operational_intent.volumes
-                )
-            ), "flight1_planned and flight2_planned must intersect"
->>>>>>> aa5fcc32
 
         except KeyError as e:
             raise ValueError(
@@ -223,11 +185,7 @@
         self.begin_test_step(f"Virtual USS {msg_action} conflicting operational intent")
         oi_ref, _, query = self.dss.put_op_intent(
             Volume4DCollection.from_interuss_scd_api(
-<<<<<<< HEAD
                 conflicting_intent.request.operational_intent.volumes
-=======
-                self.flight2_planned.request.operational_intent.volumes
->>>>>>> aa5fcc32
             ).to_f3548v21(),
             key,
             target_state,
@@ -254,7 +212,7 @@
 
         # Virtual USS creates conflicting operational intent test step
         self._put_conflicting_op_intent_step(
-            self.flight_1_planned_vol_A, OperationalIntentState.Accepted
+            self.flight1_planned, OperationalIntentState.Accepted
         )
 
         # Declare virtual USS as down at DSS test step
