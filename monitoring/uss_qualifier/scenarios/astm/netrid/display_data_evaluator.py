from dataclasses import dataclass
from typing import List, Optional, Dict, Union, Set, Tuple

import arrow
from loguru import logger
import math
import s2sphere
from s2sphere import LatLng, LatLngRect

from monitoring.uss_qualifier.scenarios.astm.netrid.common_dictionary_evaluator import (
    RIDCommonDictionaryEvaluator,
)

from monitoring.monitorlib.fetch import Query
from monitoring.monitorlib.fetch.rid import (
    all_flights,
    FetchedFlights,
    FetchedUSSFlights,
    Position,
)
from monitoring.uss_qualifier.resources.astm.f3411.dss import DSSInstance
from uas_standards.interuss.automated_testing.rid.v1.observation import (
    Flight,
    GetDisplayDataResponse,
    Cluster,
)

from monitoring.monitorlib import fetch, geo, schema_validation
from monitoring.monitorlib.rid import RIDVersion
from monitoring.uss_qualifier.common_data_definitions import Severity
from monitoring.uss_qualifier.resources.netrid.evaluation import EvaluationConfiguration
from monitoring.uss_qualifier.resources.netrid.observers import RIDSystemObserver
from monitoring.uss_qualifier.scenarios.astm.netrid.injected_flight_collection import (
    InjectedFlightCollection,
)
from monitoring.uss_qualifier.scenarios.astm.netrid.virtual_observer import (
    VirtualObserver,
)
from monitoring.uss_qualifier.scenarios.scenario import TestScenario
from monitoring.uss_qualifier.scenarios.astm.netrid.injection import InjectedFlight


def _rect_str(rect) -> str:
    return "({}, {})-({}, {})".format(
        rect.lo().lat().degrees,
        rect.lo().lng().degrees,
        rect.hi().lat().degrees,
        rect.hi().lng().degrees,
    )


<<<<<<< HEAD
=======
def _telemetry_match(t1: RIDAircraftState, t2: RIDAircraftState) -> bool:
    """Determine whether two telemetry points may be mistaken for each other."""
    return (
        abs(t1.position.lat - t2.position.lat) < COORD_TOLERANCE_DEG
        and abs(t1.position.lng - t2.position.lng) < COORD_TOLERANCE_DEG
    )


def injected_flights_errors(injected_flights: List[InjectedFlight]) -> List[str]:
    """Determine whether each telemetry in each injected flight can be easily distinguished from each other.

    Args:
        injected_flights: Full set of flights injected into Service Providers.

    Returns: List of error messages, or an empty list if no errors.
    """
    errors: List[str] = []
    for f1, injected_flight in enumerate(injected_flights):
        for t1, injected_telemetry in enumerate(injected_flight.flight.telemetry):
            for t2, other_telemetry in enumerate(
                injected_flight.flight.telemetry[t1 + 1 :]
            ):
                if _telemetry_match(injected_telemetry, other_telemetry):
                    errors.append(
                        f"{injected_flight.uss_participant_id}'s flight with injection ID {injected_flight.flight.injection_id} in test {injected_flight.test_id} has telemetry at indices {t1} and {t1 + 1 + t2} which can be mistaken for each other; (lat={injected_telemetry.position.lat}, lng={injected_telemetry.position.lng}) and (lat={other_telemetry.position.lat}, lng={other_telemetry.position.lng}) respectively"
                    )
            for f2, other_flight in enumerate(injected_flights[f1 + 1 :]):
                for t2, other_telemetry in enumerate(other_flight.flight.telemetry):
                    if _telemetry_match(injected_telemetry, other_telemetry):
                        errors.append(
                            f"{injected_flight.uss_participant_id}'s flight with injection ID {injected_flight.flight.injection_id} in test {injected_flight.test_id} has telemetry at index {t1} that can be mistaken for telemetry index {t2} in {other_flight.uss_participant_id}'s flight with injection ID {other_flight.flight.injection_id} in test {other_flight.test_id}; (lat={injected_telemetry.position.lat}, lng={injected_telemetry.position.lng}) and (lat={other_telemetry.position.lat}, lng={other_telemetry.position.lng}) respectively"
                        )
    return errors


>>>>>>> ba6597c2
@dataclass
class DPObservedFlight(object):
    query: FetchedUSSFlights
    flight: int

    @property
    def id(self) -> str:
        return self.query.flights[self.flight].id

    @property
    def most_recent_position(self) -> Optional[Position]:
        return self.query.flights[self.flight].most_recent_position


ObservationType = Union[Flight, DPObservedFlight]


@dataclass
class TelemetryMapping(object):
    injected_flight: InjectedFlight
    telemetry_index: int
    observed_flight: ObservationType


def map_observations_to_injected_flights(
    injected_flights: List[InjectedFlight],
    observed_flights: List[ObservationType],
) -> Dict[str, TelemetryMapping]:
    """Identify which of the observed flights (if any) matches to each of the injected flights

    This function assumes there is no valid situation in which a particular observed flight could be one of multiple
    InjectedFlights; the 3D position of each telemetry point in each InjectedFlight may not be duplicated in any other
    telemetry point in any InjectedFlight.  This assumption is checked by injected_flights_errors.

    Args:
        injected_flights: Flights injected into RID Service Providers under test.
        observed_flights: Flight observed from an RID Display Provider under test.

    Returns: Mapping between InjectedFlight and observed Flight, indexed by injection_id.
    """
    mapping: Dict[str, TelemetryMapping] = {}
    for injected_flight in injected_flights:
        smallest_distance = 1e9
        best_match = None
        for observed_flight in observed_flights:
            if (
                isinstance(observed_flight, Flight)
                and "most_recent_position" not in observed_flight
            ):
                logger.warning(
                    "observed_flight {} is missing most_recent_position",
                    observed_flight.id,
                )
                continue
            p = observed_flight.most_recent_position
            if p is None:
                logger.warning(
                    "most_recent_position is None in observed_flight {}",
                    observed_flight.id,
                )
                continue
            for t1, injected_telemetry in enumerate(injected_flight.flight.telemetry):
                dlat = abs(p.lat - injected_telemetry.position.lat)
                dlng = abs(p.lng - injected_telemetry.position.lng)
                if dlat < geo.COORD_TOLERANCE_DEG and dlng < geo.COORD_TOLERANCE_DEG:
                    new_distance = math.sqrt(math.pow(dlat, 2) + math.pow(dlng, 2))
                    if new_distance < smallest_distance:
                        best_match = TelemetryMapping(
                            injected_flight=injected_flight,
                            telemetry_index=t1,
                            observed_flight=observed_flight,
                        )
                        smallest_distance = new_distance
        if best_match is not None:
            observed_p = best_match.observed_flight.most_recent_position
            observed_lat = observed_p.lat if "lat" in observed_p else None
            observed_lng = observed_p.lng if "lng" in observed_p else None
            observed_alt = observed_p.alt if "alt" in observed_p else None
            best_p = best_match.injected_flight.flight.telemetry[
                best_match.telemetry_index
            ].position
            best_lat = best_p.lat if "lat" in best_p else None
            best_lng = best_p.lng if "lng" in best_p else None
            best_alt = best_p.alt if "alt" in best_p else None
            logger.debug(
                f"For injection ID {best_match.injected_flight.flight.injection_id}, matched observed flight {best_match.observed_flight.id} at ({observed_lat}, {observed_lng})+{observed_alt} to injected flight's telemetry index {best_match.telemetry_index} at ({best_lat}, {best_lng})+{best_alt}"
            )
            mapping[best_match.injected_flight.flight.injection_id] = best_match
    return mapping


def map_fetched_to_injected_flights(
    injected_flights: List[InjectedFlight],
    fetched_flights: List[FetchedUSSFlights],
) -> Dict[str, TelemetryMapping]:
    """Identify which of the fetched flights (if any) matches to each of the injected flights.

    See `map_observations_to_injected_flights`.
    If it is not already set, sets the observation flight's server ID to the one of the matching injected flight.

    :param injected_flights: Flights injected into RID Service Providers under test.
    :param fetched_flights: Flight observed from an RID Display Provider under test.
    :return: Mapping between InjectedFlight and observed Flight, indexed by injection_id.
    """
    observed_flights = []
    for uss_query in fetched_flights:
        for f in range(len(uss_query.flights)):
            observed_flights.append(DPObservedFlight(query=uss_query, flight=f))

    tel_mapping = map_observations_to_injected_flights(
        injected_flights, observed_flights
    )

    for mapping in tel_mapping.values():
        if mapping.observed_flight.query.participant_id is None:
            mapping.observed_flight.query.participant_id = (
                mapping.injected_flight.uss_participant_id
            )

    return tel_mapping


class RIDObservationEvaluator(object):
    """Evaluates observations of an RID system over time.

    This evaluator observes a set of provided RIDSystemObservers in
    evaluate_system by repeatedly polling them according to the expected data
    provided to RIDObservationEvaluator upon construction.  During these
    evaluations, RIDObservationEvaluator mutates provided findings object to add
    additional findings.
    """

    def __init__(
        self,
        test_scenario: TestScenario,
        injected_flights: List[InjectedFlight],
        config: EvaluationConfiguration,
        rid_version: RIDVersion,
        dss: Optional[DSSInstance] = None,
    ):
        self._test_scenario = test_scenario
        self._common_dictionary_evaluator = RIDCommonDictionaryEvaluator(
            config, self._test_scenario, rid_version
        )
        self._injected_flights = injected_flights
        self._virtual_observer = VirtualObserver(
            injected_flights=InjectedFlightCollection(injected_flights),
            repeat_query_rect_period=config.repeat_query_rect_period,
            min_query_diagonal_m=config.min_query_diagonal,
            relevant_past_data_period=rid_version.realtime_period
            + config.max_propagation_latency.timedelta,
        )
        self._config = config
        self._rid_version = rid_version
        self._dss = dss
        if dss and dss.rid_version != rid_version:
            raise ValueError(
                f"Cannot evaluate a system using RID version {rid_version} with a DSS using RID version {dss.rid_version}"
            )
        self._retrieved_flight_details: Set[
            str
        ] = (
            set()
        )  # Contains the observed IDs of the flights whose details were retrieved.

    def evaluate_system_instantaneously(
        self,
        observers: List[RIDSystemObserver],
        rect: s2sphere.LatLngRect,
    ) -> None:
        if self._dss:
            self._test_scenario.begin_test_step("Service Provider polling")

            # Observe Service Provider with uss_qualifier acting as a Display Provider
            sp_observation = all_flights(
                rect,
                include_recent_positions=True,
                get_details=True,
                rid_version=self._rid_version,
                session=self._dss.client,
                dss_participant_id=self._dss.participant_id,
            )

            # map observed flights to injected flight and attribute participant ID
            mapping_by_injection_id = map_fetched_to_injected_flights(
                self._injected_flights, list(sp_observation.uss_flight_queries.values())
            )
            for q in sp_observation.queries:
                self._test_scenario.record_query(q)

            # Evaluate observations
            self._evaluate_sp_observation(rect, sp_observation, mapping_by_injection_id)

            step_report = self._test_scenario.end_test_step()
            perform_observation = step_report.successful()
            verified_sps = {
                obs.participant_id
                for obs in observers
                if obs.participant_id
                not in step_report.participants_with_failed_checks()
            }
        else:
            perform_observation = True
            verified_sps = set()

        if perform_observation:
            self._test_scenario.begin_test_step("Observer polling")
            for observer in observers:
                (observation, query) = observer.observe_system(rect)
                self._test_scenario.record_query(query)
                self._evaluate_observation(
                    observer,
                    rect,
                    observation,
                    query,
                    verified_sps,
                )

                # TODO: If bounding rect is smaller than cluster threshold, expand slightly above cluster threshold and re-observe
                # TODO: If bounding rect is smaller than area-too-large threshold, expand slightly above area-too-large threshold and re-observe
            self._test_scenario.end_test_step()

    def _evaluate_observation(
        self,
        observer: RIDSystemObserver,
        rect: s2sphere.LatLngRect,
        observation: Optional[GetDisplayDataResponse],
        query: fetch.Query,
        verified_sps: Set[str],
    ) -> None:
        diagonal_km = (
            rect.lo().get_distance(rect.hi()).degrees * geo.EARTH_CIRCUMFERENCE_KM / 360
        )
        if diagonal_km > self._rid_version.max_diagonal_km:
            self._evaluate_area_too_large_observation(
                observer, rect, diagonal_km, query
            )
            return

        with self._test_scenario.check(
            "Successful observation", [observer.participant_id]
        ) as check:
            if observation is None:
                check.record_failed(
                    summary="Observation failed",
                    details=f"When queried for an observation in {_rect_str(rect)}, {observer.participant_id} returned code {query.status_code}",
                    severity=Severity.Medium,
                    query_timestamps=[query.request.timestamp],
                )
                return

        if diagonal_km > self._rid_version.max_details_diagonal_km:
            self._evaluate_clusters_observation(observer, rect, observation, query)
        else:
            self._evaluate_normal_observation(
                observer,
                rect,
                observation,
                query,
                verified_sps,
            )

    def _evaluate_normal_observation(
        self,
        observer: RIDSystemObserver,
        rect: s2sphere.LatLngRect,
        observation: GetDisplayDataResponse,
        query: fetch.Query,
        verified_sps: Set[str],
    ) -> None:
        # Make sure we didn't get duplicate flight IDs
        flights_by_id = {}
        for observed_flight in observation.flights:
            flights_by_id[observed_flight.id] = (
                flights_by_id.get(observed_flight.id, 0) + 1
            )
        with self._test_scenario.check(
            "Duplicate flights", [observer.participant_id]
        ) as check:
            duplicates = [f"{k} ({v})" for k, v in flights_by_id.items() if v > 1]
            if duplicates:
                check.record_failed(
                    "Duplicate flight IDs in observation",
                    Severity.Medium,
                    details="Duplicate flight IDs observed: " + ", ".join(duplicates),
                    query_timestamps=[query.request.timestamp],
                )

        mapping_by_injection_id = map_observations_to_injected_flights(
            self._injected_flights, observation.flights
        )

        self._evaluate_flight_presence(
            observer.participant_id,
            [query],
            True,
            mapping_by_injection_id,
            verified_sps,
        )

        # Check that altitudes match for any observed flights matching injected flights
        for mapping in mapping_by_injection_id.values():
            injected_telemetry = mapping.injected_flight.flight.telemetry[
                mapping.telemetry_index
            ]
            observed_position = mapping.observed_flight.most_recent_position
            injected_position = injected_telemetry.position

            with self._test_scenario.check(
                "Altitude is present", [observer.participant_id]
            ) as check:
                if "alt" not in observed_position:
                    check.record_failed(
                        summary="Displayed flight is missing altitude",
                        severity=Severity.Medium,
                        details=f"Displayed data for injected flight {mapping.injected_flight.flight.injection_id} in test {mapping.injected_flight.test_id} at {injected_telemetry.timestamp} does not have altitude",
                    )

            if "alt" in observed_position:
                with self._test_scenario.check(
                    "Correct up-to-date altitude",
                    [
                        observer.participant_id,
                        mapping.injected_flight.uss_participant_id,
                    ],
                ) as check:
                    if (
                        abs(observed_position.alt - injected_position.alt)
                        > geo.DISTANCE_TOLERANCE_M
                    ):
                        check.record_failed(
                            "Observed altitude does not match injected altitude",
                            Severity.Medium,
                            details=f"{mapping.injected_flight.uss_participant_id}'s flight with injection ID {mapping.injected_flight.flight.injection_id} in test {mapping.injected_flight.test_id} had telemetry index {mapping.telemetry_index} at {injected_telemetry.timestamp} with lat={injected_telemetry.position.lat}, lng={injected_telemetry.position.lng}, alt={injected_telemetry.position.alt}, but {observer.participant_id} observed lat={observed_position.lat}, lng={observed_position.lng}, alt={observed_position.alt} at {query.request.initiated_at}",
                        )

            self._common_dictionary_evaluator.evaluate_dp_flight(
                injected_flight=injected_telemetry,
                observed_flight=mapping.observed_flight,
                participants=[observer.participant_id],
            )

        # Check that flights using telemetry are not using extrapolated position data
        for mapping in mapping_by_injection_id.values():
            injected_telemetry = mapping.injected_flight.flight.telemetry[
                mapping.telemetry_index
            ]

            with self._test_scenario.check(
                "Telemetry being used when present",
                [
                    mapping.injected_flight.uss_participant_id,
                ],
            ) as check:
                injected_telemetry_extrapolated = (
                    "extrapolated" in injected_telemetry.position
                    and injected_telemetry.position.extrapolated
                )

                observed_telemetry_extrapolated = (
                    "extrapolated" in mapping.observed_flight.most_recent_position
                    and mapping.observed_flight.most_recent_position["extrapolated"]
                )

                # if telemetry is present then extrapolated position data should not be used.
                if (
                    not injected_telemetry_extrapolated
                    and observed_telemetry_extrapolated
                ):
                    check.record_failed(
                        "Position Data is using extrapolation when Telemetry is available.",
                        Severity.Medium,
                        details=(
                            f"{mapping.injected_flight.uss_participant_id}'s flight with injection ID "
                            f"{mapping.injected_flight.flight.injection_id} in test {mapping.injected_flight.test_id} had telemetry index {mapping.telemetry_index} at {injected_telemetry.timestamp} "
                            f"with extrapolated position state, but Service Provider reported non-extrapolated telemetry at {mapping.observed_flight.query.query.request.initiated_at}. "
                            f"Extrapolation State: Injected={injected_telemetry_extrapolated}, Observed={observed_telemetry_extrapolated}"
                        ),
                    )

        # Check details of flights (once per flight)
        for mapping in mapping_by_injection_id.values():

            with self._test_scenario.check(
                "Successful details observation",
                [mapping.injected_flight.uss_participant_id],
            ) as check:
                # query for flight details only once per flight
                if mapping.observed_flight.id in self._retrieved_flight_details:
                    continue

                details_obs, query = observer.observe_flight_details(
                    mapping.observed_flight.id, self._rid_version
                )

                self._test_scenario.record_query(query)

                if query.status_code != 200:
                    check.record_failed(
                        summary=f"Observation of details failed for {mapping.observed_flight.id}",
                        details=f"When queried for details of observation (ID {mapping.observed_flight.id}), {observer.participant_id} returned code {query.status_code}",
                        severity=Severity.Medium,
                        query_timestamps=[query.request.timestamp],
                    )
                else:
                    telemetry_inj = mapping.injected_flight.flight.telemetry[
                        mapping.telemetry_index
                    ]
                    # Get details that are expected to be valid for the present telemetry:
                    details_inj = mapping.injected_flight.flight.get_details(
                        telemetry_inj.timestamp.datetime
                    )
                    self._retrieved_flight_details.add(mapping.observed_flight.id)
                    self._common_dictionary_evaluator.evaluate_dp_details(
                        details_inj,
                        details_obs,
                        participants=[
                            observer.participant_id,
                        ],
                    )

    def _evaluate_flight_presence(
        self,
        observer_participant_id: str,
        observation_queries: List[Query],
        observer_participant_is_relevant: bool,
        mapping_by_injection_id: Dict[str, TelemetryMapping],
        verified_sps: Set[str],
    ):
        query_timestamps = [q.request.timestamp for q in observation_queries]
        observer_participants = (
            [observer_participant_id] if observer_participant_is_relevant else []
        )
        for expected_flight in self._injected_flights:
            t_initiated = min(q.request.timestamp for q in observation_queries)
            t_response = max(q.response.reported.datetime for q in observation_queries)
            timestamps = [
                arrow.get(t.timestamp) for t in expected_flight.flight.telemetry
            ]
            t_min = min(timestamps).datetime
            t_max = max(timestamps).datetime

            if t_response < t_min:
                # This flight should definitely not have been observed (it starts in the future)
                with self._test_scenario.check(
                    "Premature flight", [expected_flight.uss_participant_id]
                ) as check:
                    if expected_flight.flight.injection_id in mapping_by_injection_id:
                        check.record_failed(
                            summary="Flight observed before it started",
                            details=f"Flight {expected_flight.flight.injection_id} injected into {expected_flight.uss_participant_id} was observed by {observer_participant_id} at {t_response.isoformat()} before that flight should have started at {t_min.isoformat()}",
                            severity=Severity.Medium,
                            query_timestamps=query_timestamps
                            + [expected_flight.query_timestamp],
                        )
                    # TODO: attempt to observe flight details
                    continue
            elif (
                t_response
                > t_max
                + self._rid_version.realtime_period
                + self._config.max_propagation_latency.timedelta
            ):
                # This flight should not have been observed (it was too far in the past)
                participants = observer_participants
                if (
                    expected_flight.uss_participant_id not in verified_sps
                    or not participants
                ):
                    participants.append(expected_flight.uss_participant_id)
                with self._test_scenario.check(
                    "Lingering flight", participants
                ) as check:
                    if expected_flight.flight.injection_id in mapping_by_injection_id:
                        check.record_failed(
                            summary="Flight still observed long after it ended",
                            details=f"Flight {expected_flight.flight.injection_id} injected into {expected_flight.uss_participant_id} was observed by {observer_participant_id} at {t_response.isoformat()} after it ended at {t_max.isoformat()}",
                            severity=Severity.Medium,
                            query_timestamps=query_timestamps
                            + [expected_flight.query_timestamp],
                        )
                        continue
            elif (
                t_min + self._config.max_propagation_latency.timedelta
                < t_initiated
                < t_max
                + self._rid_version.realtime_period
                - self._config.max_propagation_latency.timedelta
            ):
                # This flight should definitely have been observed
                participants = observer_participants
                if (
                    expected_flight.uss_participant_id not in verified_sps
                    or not participants
                ):
                    participants.append(expected_flight.uss_participant_id)
                with self._test_scenario.check("Missing flight", participants) as check:
                    if (
                        expected_flight.flight.injection_id
                        not in mapping_by_injection_id
                    ):
                        check.record_failed(
                            summary="Expected flight not observed",
                            details=f"Flight {expected_flight.flight.injection_id} injected into {expected_flight.uss_participant_id} was not found in the observation by {observer_participant_id} at {t_response.isoformat()} even though it should have been active from {t_min.isoformat()} to {t_max.isoformat()}",
                            severity=Severity.Medium,
                            query_timestamps=query_timestamps
                            + [expected_flight.query_timestamp],
                        )
                        continue
                # TODO: observe flight details
            elif t_initiated > t_min:
                # If this flight was not observed, there may be propagation latency
                pass  # TODO: findings propagation latency

    def _evaluate_area_too_large_observation(
        self,
        observer: RIDSystemObserver,
        rect: s2sphere.LatLngRect,
        diagonal: float,
        query: fetch.Query,
    ) -> None:
        with self._test_scenario.check(
            "Area too large", [observer.participant_id]
        ) as check:
            if query.status_code != 413:
                check.record_failed(
                    summary="Did not receive expected error code for too-large area request",
                    details=f"{observer.participant_id} was queried for flights in {_rect_str(rect)} with a diagonal of {diagonal} which is larger than the maximum allowed diagonal of {self._rid_version.max_diagonal_km}.  The expected error code is 413, but instead code {query.status_code} was received.",
                    severity=Severity.High,
                    query_timestamps=[query.request.timestamp],
                )

    def _classify_clustered_presence(
        self,
        rect: s2sphere.LatLngRect,
        query: fetch.Query,
    ) -> Tuple[List[InjectedFlight], List[InjectedFlight]]:
        present = []
        uncertain = []

        t_initiated = query.request.timestamp
        t_response = query.response.reported.datetime

        for expected_flight in self._injected_flights:
            timestamps = [
                arrow.get(t.timestamp) for t in expected_flight.flight.telemetry
            ]
            t_min = min(timestamps).datetime
            t_max = max(timestamps).datetime

            if (
                len(expected_flight.flight.select_relevant_states(rect, t_min, t_max))
                == 0
            ):
                # Not in area of interest
                continue

            if t_response < t_min:
                # This flight should definitely not have been observed (it starts in the future)
                continue
            elif (
                t_response
                > t_max
                + self._rid_version.realtime_period
                + self._config.max_propagation_latency.timedelta
            ):
                # This flight should not have been observed (it was too far in the past)
                continue
            elif (
                t_min + self._config.max_propagation_latency.timedelta
                < t_initiated
                < t_max
                + self._rid_version.realtime_period
                - self._config.max_propagation_latency.timedelta
            ):
                # This flight should definitely have been observed
                present.append(expected_flight)
            else:
                uncertain.append(expected_flight)

        return present, uncertain

    def _evaluate_clusters_observation(
        self,
        observer: RIDSystemObserver,
        rect: s2sphere.LatLngRect,
        observation: GetDisplayDataResponse,
        query: fetch.Query,
    ):
        with self._test_scenario.check(
            "Minimal display area of clusters", [observer.participant_id]
        ) as check:
            view_area_sqm = geo.area_of_latlngrect(rect)
            for cluster in observation.clusters:
                cluster_area_sqm_percent = cluster.area_sqm / view_area_sqm * 100
                logger.debug(
                    f"Cluster covers {cluster.area_sqm} sqm and the view area is {view_area_sqm} sqm. Cluster area is {cluster_area_sqm_percent} % of the view area."
                )
                if (
                    cluster_area_sqm_percent
                    < self._rid_version.min_cluster_size_percent
                ):
                    check.record_failed(
                        summary=f"Cluster display area is smaller than {self._rid_version.min_cluster_size_percent} % of the view area required",
                        severity=Severity.Medium,
                        details=f"Cluster covers {cluster.area_sqm} sqm and the view area is {view_area_sqm} sqm. Cluster area covers {cluster_area_sqm_percent} % of the view area and is less than the required {self._rid_version.min_cluster_size_percent} %",
                    )

        with self._test_scenario.check(
            "Clustering count",
            [observer.participant_id],
        ) as check:
            # TODO: Improve precision of the check by identifying possible flights per cluster
            clustered_flight_count = sum(
                [c.number_of_flights for c in observation.clusters]
            )

            expected, uncertain = self._classify_clustered_presence(rect, query)
            expected_count = len(expected)
            uncertain_count = len(uncertain)
            max_present_count = expected_count + uncertain_count
            logger.debug(
                f"Expecting {f'{expected_count} up to {max_present_count}' if expected_count != max_present_count else f'{expected_count}'} "
                + f"clustered flight(s). {clustered_flight_count} clustered flight(s) observed."
            )

            if clustered_flight_count < expected_count - uncertain_count:
                # Missing flight
                check.record_failed(
                    summary="Error while evaluating clustered area view. Missing flight",
                    severity=Severity.Medium,
                    details=f"{expected_count - clustered_flight_count} (~{uncertain_count}) missing flight(s)",
                )
            elif clustered_flight_count > expected_count + uncertain_count:
                # Unexpected flight
                check.record_failed(
                    summary="Error while evaluating clustered area view. Unexpected flight",
                    severity=Severity.Medium,
                    details=f"{clustered_flight_count - expected_count} (~{uncertain_count}) unexpected flight(s)",
                )
            elif clustered_flight_count == expected_count:
                # evaluate cluster obfuscation distance
                self._evaluate_clusters_obfuscation_distance(
                    observer, observation.clusters
                )

                # evaluate clusters that are actually obfuscated flights
                obfuscated_clusters = [
                    c for c in observation.clusters if c.number_of_flights == 1
                ]
                self._evaluate_obfuscated_clusters_observation(
                    observer, obfuscated_clusters, expected, uncertain
                )

            else:
                # uncertain
                pass

    def _evaluate_clusters_obfuscation_distance(
        self,
        observer: RIDSystemObserver,
        clusters: List[Cluster],
    ) -> None:
        # TODO: Improve this check by using the positions of the flights to compute the minimum obfuscation distance.
        #  For this we need the assignment of flights per cluster. Currently this checks only if the cluster has
        #  dimensions smaller than the minimum obfuscation distance.
        #  (see https://github.com/interuss/monitoring/pull/121#discussion_r1248356023)
        #  Alternatively, or as a first step, some better checks could be performed by checking for situations that are
        #  wrong for sure. (see https://github.com/interuss/monitoring/pull/121#discussion_r1265972147)

        cluster_rects: List[LatLngRect] = [
            LatLngRect.from_point_pair(
                LatLng.from_degrees(c.corners[0].lat, c.corners[0].lng),
                LatLng.from_degrees(c.corners[1].lat, c.corners[1].lng),
            )
            for c in clusters
        ]

        for c_idx, cluster_rect in enumerate(cluster_rects):
            with self._test_scenario.check(
                "Minimal obfuscation distance of individual flights"
                if clusters[0].number_of_flights == 1
                else "Minimal obfuscation distance of multiple flights clusters",
                [observer.participant_id],
            ) as check:
                cluster_width, cluster_height = geo.flatten(
                    cluster_rect.lo(), cluster_rect.hi()
                )
                min_dim = 2 * self._rid_version.min_obfuscation_distance_m
                if cluster_height < min_dim or cluster_width < min_dim:
                    # Cluster has a too small distance to the edge
                    check.record_failed(
                        summary="Error while evaluating cluster obfuscation. Cluster does not comply with the minimum obfuscation distance.",
                        severity=Severity.Medium,
                        details=f"Cluster {clusters[c_idx].corners} ({clusters[c_idx].number_of_flights} flights): too small dimensions. Height: {cluster_height}m, width: {cluster_width}m, minimum: {min_dim}m.",
                    )

    def _evaluate_obfuscated_clusters_observation(
        self,
        observer: RIDSystemObserver,
        obfuscated_clusters: List[Cluster],
        expected_flights: List[InjectedFlight],
        uncertain_flights: List[InjectedFlight],
    ) -> None:
        cluster_rects: List[LatLngRect] = [
            LatLngRect.from_point_pair(
                LatLng.from_degrees(c.corners[0].lat, c.corners[0].lng),
                LatLng.from_degrees(c.corners[1].lat, c.corners[1].lng),
            )
            for c in obfuscated_clusters
        ]

        with self._test_scenario.check(
            "Individual flights obfuscation",
            [observer.participant_id],
        ) as check:

            # check that no expected or uncertain flight is at the center of the cluster
            for center in [rect.get_center() for rect in cluster_rects]:
                for injected_flight in expected_flights + uncertain_flights:
                    for tel in injected_flight.flight.telemetry:
                        flight_pos = LatLng.from_degrees(
                            tel.position.lat, tel.position.lng
                        )
                        distance = (
                            center.get_distance(flight_pos).degrees
                            * geo.EARTH_CIRCUMFERENCE_M
                            / 360
                        )
                        if distance <= geo.DISTANCE_TOLERANCE_M:
                            # Flight was not obfuscated
                            check.record_failed(
                                summary="Error while evaluating obfuscation of individual flights. Flight was not obfuscated: it is at the center of the cluster.",
                                severity=Severity.Medium,
                                details=f"Flight {injected_flight.flight.injection_id}: distance between cluster center ({center}) and flight telemetry position ({flight_pos} at {tel.timestamp}) is {distance} meters.",
                            )

            # check that all expected flights are enclosed in a cluster, i.e. at least one of their telemetry points is enclosed in a cluster
            for injected_flight in expected_flights:
                flight_in_cluster = False
                for tel in injected_flight.flight.telemetry:

                    # go to next flight if the flight has already been validated by a previous telemetry point
                    if flight_in_cluster:
                        break

                    flight_pos = LatLng.from_degrees(tel.position.lat, tel.position.lng)
                    for cluster_rect in cluster_rects:
                        if cluster_rect.contains(flight_pos):
                            flight_in_cluster = True
                            break

                if not flight_in_cluster:
                    # Flight has no telemetry point belonging to a cluster
                    check.record_failed(
                        summary="Error while evaluating obfuscation of individual flights. Flight was outside of all clusters.",
                        severity=Severity.Medium,
                        details=f"Flight {injected_flight.flight.injection_id}: has no telemetry position that belong to a cluster.",
                    )

    def _evaluate_sp_observation(
        self,
        requested_area: s2sphere.LatLngRect,
        sp_observation: FetchedFlights,
        mappings: Dict[str, TelemetryMapping],
    ) -> None:
        # Note: This step currently uses the DSS endpoint to perform a one-time query for ISAs, but this
        # endpoint is not strictly required.  The PUT Subscription endpoint, followed immediately by the
        # DELETE Subscription would produce the same result, but because uss_qualifier does not expose any
        # endpoints (and therefore cannot provide a callback/base URL), calling the one-time query endpoint
        # is currently much cleaner.  If this test is applied to a DSS that does not implement the one-time
        # ISA query endpoint, this check can be adapted.
        with self._test_scenario.check(
            "ISA query", [self._dss.participant_id]
        ) as check:
            if not sp_observation.dss_isa_query.success:
                check.record_failed(
                    summary="Could not query ISAs from DSS",
                    severity=Severity.Medium,
                    details=f"Query to {self._dss.participant_id}'s DSS at {sp_observation.dss_isa_query.query.request.url} failed {sp_observation.dss_isa_query.query.status_code}",
                    participants=[self._dss.participant_id],
                    query_timestamps=[
                        sp_observation.dss_isa_query.query.request.initiated_at.datetime
                    ],
                )
                return

        diagonal_km = (
            requested_area.lo().get_distance(requested_area.hi()).degrees
            * geo.EARTH_CIRCUMFERENCE_KM
            / 360
        )
        if diagonal_km > self._rid_version.max_diagonal_km:
            self._evaluate_area_too_large_sp_observation(
                mappings, requested_area, diagonal_km
            )
        else:
            self._evaluate_normal_sp_observation(
                requested_area, sp_observation, mappings
            )

    def _evaluate_normal_sp_observation(
        self,
        requested_area: s2sphere.LatLngRect,
        sp_observation: FetchedFlights,
        mappings: Dict[str, TelemetryMapping],
    ) -> None:

        self._evaluate_flight_presence(
            "uss_qualifier, acting as Display Provider",
            sp_observation.queries,
            False,
            mappings,
            set(),
        )

        # Verify that flights queries returned correctly-formatted data
        for mapping in mappings.values():
            flights_queries = [
                q
                for flight_url, q in sp_observation.uss_flight_queries.items()
                if mapping.observed_flight.id in {f.id for f in q.flights}
            ]
            if len(flights_queries) != 1:
                raise RuntimeError(
                    f"Found {len(flights_queries)} flights queries (instead of the expected 1) for flight {mapping.observed_flight.id} corresponding to injection ID {mapping.injected_flight.flight.injection_id} for {mapping.injected_flight.uss_participant_id}"
                )
            flights_query = flights_queries[0]
            errors = schema_validation.validate(
                self._rid_version.openapi_path,
                self._rid_version.openapi_flights_response_path,
                flights_query.query.response.json,
            )
            with self._test_scenario.check(
                "Flights data format", [mapping.injected_flight.uss_participant_id]
            ) as check:
                if errors:
                    check.record_failed(
                        summary="/flights response failed schema validation",
                        severity=Severity.Medium,
                        details="The response received from querying the /flights endpoint failed validation against the required OpenAPI schema:\n"
                        + "\n".join(
                            f"At {e.json_path} in the response: {e.message}"
                            for e in errors
                        ),
                        query_timestamps=[flights_query.query.request.timestamp],
                    )
            self._common_dictionary_evaluator.evaluate_sp_flights(
                requested_area,
                sp_observation,
                participants=[mapping.injected_flight.uss_participant_id],
            )

        # Check that altitudes match for any observed flights matching injected flights
        for mapping in mappings.values():
            injected_telemetry = mapping.injected_flight.flight.telemetry[
                mapping.telemetry_index
            ]
            observed_position = mapping.observed_flight.most_recent_position
            injected_position = injected_telemetry.position
            if "alt" in observed_position:
                with self._test_scenario.check(
                    "Service Provider altitude",
                    [mapping.injected_flight.uss_participant_id],
                ) as check:
                    if (
                        abs(observed_position.alt - injected_position.alt)
                        > geo.DISTANCE_TOLERANCE_M
                    ):
                        check.record_failed(
                            "Altitude reported by Service Provider does not match injected altitude",
                            Severity.Medium,
                            details=f"{mapping.injected_flight.uss_participant_id}'s flight with injection ID {mapping.injected_flight.flight.injection_id} in test {mapping.injected_flight.test_id} had telemetry index {mapping.telemetry_index} at {injected_telemetry.timestamp} with lat={injected_telemetry.position.lat}, lng={injected_telemetry.position.lng}, alt={injected_telemetry.position.alt}, but Service Provider reported lat={observed_position.lat}, lng={observed_position.lng}, alt={observed_position.alt} at {mapping.observed_flight.query.query.request.initiated_at}",
                        )

        # Verify that flight details queries succeeded and returned correctly-formatted data
        for mapping in mappings.values():
            details_queries = [
                q
                for flight_id, q in sp_observation.uss_flight_details_queries.items()
                if flight_id == mapping.observed_flight.id
            ]
            if len(details_queries) != 1:
                raise RuntimeError(
                    f"Found {len(details_queries)} flight details queries (instead of the expected 1) for flight {mapping.observed_flight.id} corresponding to injection ID {mapping.injected_flight.flight.injection_id} for {mapping.injected_flight.uss_participant_id}"
                )
            details_query = details_queries[0]
            with self._test_scenario.check(
                "Successful flight details query",
                [mapping.injected_flight.uss_participant_id],
            ) as check:
                if not details_query.success:
                    check.record_failed(
                        summary="Flight details query not successful",
                        severity=Severity.Medium,
                        details=f"Flight details query to {details_query.query.request.url} failed {details_query.status_code}",
                        participants=[mapping.injected_flight.uss_participant_id],
                        query_timestamps=[details_query.query.request.timestamp],
                    )
            errors = schema_validation.validate(
                self._rid_version.openapi_path,
                self._rid_version.openapi_flight_details_response_path,
                details_query.query.response.json,
            )
            with self._test_scenario.check(
                "Flight details data format",
                [mapping.injected_flight.uss_participant_id],
            ) as check:
                if errors:
                    check.record_failed(
                        summary="Flight details response failed schema validation",
                        severity=Severity.Medium,
                        details="The response received from querying the flight details endpoint failed validation against the required OpenAPI schema:\n"
                        + "\n".join(
                            f"At {e.json_path} in the response: {e.message}"
                            for e in errors
                        ),
                        query_timestamps=[details_query.query.request.timestamp],
                    )

            self._common_dictionary_evaluator.evaluate_sp_details(
                details_query.details, [mapping.injected_flight.uss_participant_id]
            )

    def _evaluate_area_too_large_sp_observation(
        self,
        mappings: Dict[str, TelemetryMapping],
        rect: s2sphere.LatLngRect,
        diagonal: float,
    ) -> None:
        for mapping in mappings.values():
            with self._test_scenario.check(
                "Area too large", [mapping.injected_flight.uss_participant_id]
            ) as check:
                check.record_failed(
                    summary="Flight discovered using too-large area request",
                    details=f"{mapping.injected_flight.uss_participant_id} was queried for flights in {_rect_str(rect)} with a diagonal of {diagonal} km which is larger than the maximum allowed diagonal of {self._rid_version.max_diagonal_km} km.  The expected error code is 413, but instead a valid response containing the expected flight was received.",
                    severity=Severity.High,
                    query_timestamps=[
                        mapping.observed_flight.query.query.request.timestamp
                    ],
                )<|MERGE_RESOLUTION|>--- conflicted
+++ resolved
@@ -49,44 +49,6 @@
     )
 
 
-<<<<<<< HEAD
-=======
-def _telemetry_match(t1: RIDAircraftState, t2: RIDAircraftState) -> bool:
-    """Determine whether two telemetry points may be mistaken for each other."""
-    return (
-        abs(t1.position.lat - t2.position.lat) < COORD_TOLERANCE_DEG
-        and abs(t1.position.lng - t2.position.lng) < COORD_TOLERANCE_DEG
-    )
-
-
-def injected_flights_errors(injected_flights: List[InjectedFlight]) -> List[str]:
-    """Determine whether each telemetry in each injected flight can be easily distinguished from each other.
-
-    Args:
-        injected_flights: Full set of flights injected into Service Providers.
-
-    Returns: List of error messages, or an empty list if no errors.
-    """
-    errors: List[str] = []
-    for f1, injected_flight in enumerate(injected_flights):
-        for t1, injected_telemetry in enumerate(injected_flight.flight.telemetry):
-            for t2, other_telemetry in enumerate(
-                injected_flight.flight.telemetry[t1 + 1 :]
-            ):
-                if _telemetry_match(injected_telemetry, other_telemetry):
-                    errors.append(
-                        f"{injected_flight.uss_participant_id}'s flight with injection ID {injected_flight.flight.injection_id} in test {injected_flight.test_id} has telemetry at indices {t1} and {t1 + 1 + t2} which can be mistaken for each other; (lat={injected_telemetry.position.lat}, lng={injected_telemetry.position.lng}) and (lat={other_telemetry.position.lat}, lng={other_telemetry.position.lng}) respectively"
-                    )
-            for f2, other_flight in enumerate(injected_flights[f1 + 1 :]):
-                for t2, other_telemetry in enumerate(other_flight.flight.telemetry):
-                    if _telemetry_match(injected_telemetry, other_telemetry):
-                        errors.append(
-                            f"{injected_flight.uss_participant_id}'s flight with injection ID {injected_flight.flight.injection_id} in test {injected_flight.test_id} has telemetry at index {t1} that can be mistaken for telemetry index {t2} in {other_flight.uss_participant_id}'s flight with injection ID {other_flight.flight.injection_id} in test {other_flight.test_id}; (lat={injected_telemetry.position.lat}, lng={injected_telemetry.position.lng}) and (lat={other_telemetry.position.lat}, lng={other_telemetry.position.lng}) respectively"
-                        )
-    return errors
-
-
->>>>>>> ba6597c2
 @dataclass
 class DPObservedFlight(object):
     query: FetchedUSSFlights
