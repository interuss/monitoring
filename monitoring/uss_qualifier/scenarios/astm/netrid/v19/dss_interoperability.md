# ASTM F3411-19 NetRID DSS interoperability test scenario

## Overview

The test scenario in this folder verifies that two DSS instances implementing
the API required by ASTM F3411-19 in a shared DSS region  interoperate
correctly.  This is generally accomplished by performing an  operation on one
DSS instance and then verifying that the results are visible  in the other
instance.  Neither of the two DSS instances need to be an InterUSS Platform
implementation.

## Resources

### dss_instances

A resources.astm.f3411.DSSInstancesResource containing at least two DSS instances complying with ASTM F3411-19.  The first instance is the "Primary DSS" instance and the other instances are the "Other DSS" instances.

## Test sequence legend

* *P*: Primary DSS instance under test.  The sequence below is
  intended to be repeated so that each DSS is the primary DSS under test for one
  iteration of the sequence.
* *n*: Each of the other (non-Primary) DSS instances.
* ISA[*id*]: Reference to Identification Service Area with a particular test id
  (test id index, not full UUID identifier).  Note that the same UUID should be
  used for ISA[i] throughout the sequence even though the logical ISA may be
  created and deleted multiple times.
* Subscription[*id*]: Reference to Subscription with a particular test *id*
  (test id index, not full UUID identifier).  Note that the same UUID should be
  used for Subscription[i] throughout the sequence even though the logical
  Subscription may be created and deleted multiple times.
* D: Number of seconds needed to process requests to all DSS instances before
  the note to wait >D seconds from a particular time

## Sequence diagram

![Sequence diagram for interoperability test](../common/dss_interoperability_test.png)

## Prerequisites test case

### Test environment requirements test step

#### DSS instance is publicly addressable check
As per **[astm.f3411.v19.DSS0210](../../../../requirements/astm/f3411/v19.md)** the DSS instance should be publicly addressable.
As such, this check will fail if the resolved IP of the DSS host is a private IP address, unless that is explicitly
expected.

#### DSS instance is reachable check
As per **[astm.f3411.v19.DSS0210](../../../../requirements/astm/f3411/v19.md)** the DSS instance should be publicly addressable.
As such, this check will fail if the DSS is not reachable with a dummy query,


## Interoperability sequence test case

### S1 test step

Action: USS1@DSS*P*: PUT ISA with no start time and end time 10 minutes from now

Qualitatively proves: Can create ISA in primary DSS

#### ISA[*P*] created with proper response check

**[astm.f3411.v19.A2-6-1,1a](../../../../requirements/astm/f3411/v19.md)**

### S2 test step

Action: USS2@DSS*n*: PUT Subscription with intersecting area, no start time

Qualitatively proves: Can create Subscription in primary DSS, ISA accessible from all non-primary DSSs

#### Subscription[*n*] created with proper response check

**[astm.f3411.v19.A2-6-1,3a](../../../../requirements/astm/f3411/v19.md)**

#### service_areas includes ISA from S1 check

**[astm.f3411.v19.A2-6-1,1c](../../../../requirements/astm/f3411/v19.md)**

#### ID of ISA from S1 is properly synchronized with all DSS check

**[astm.f3411.v19.DSS0130,3,a](../../../../requirements/astm/f3411/v19.md)**

#### Owner of ISA from S1 is properly synchronized with all DSS check

**[astm.f3411.v19.DSS0130,3,b](../../../../requirements/astm/f3411/v19.md)**

#### URL of ISA from S1 is properly synchronized with all DSS check

**[astm.f3411.v19.DSS0130,3,c](../../../../requirements/astm/f3411/v19.md)**

#### Start/end times of ISA from S1 are properly synchronized with all DSS check

**[astm.f3411.v19.DSS0130,3,d](../../../../requirements/astm/f3411/v19.md)**

### S3 test step

Action: USS2@DSS*n*: GET Subscription[*P*] by ID

Qualitatively proves: Can retrieve specific Subscription emplaced in primary DSS from all DSSs

#### Subscription[*P*] returned with proper response check

**[astm.f3411.v19.A2-6-1,5](../../../../requirements/astm/f3411/v19.md)**

<<<<<<< HEAD
**[astm.f3411.v19.DSS0070](../../../../requirements/astm/f3411/v19.md)** requires that all DSS instances in a pool return the same result. This check fails if the DSS instance does not return the same result as the other DSS instances.
=======
#### Subscription[*P*] ID is properly synchronized with all DSS check

**[astm.f3411.v19.DSS0130,2,a](../../../../requirements/astm/f3411/v19.md)**

#### Subscription[*P*] owner is properly synchronized with all DSS check

**[astm.f3411.v19.DSS0130,2,b](../../../../requirements/astm/f3411/v19.md)**

#### Subscription[*P*] URL is properly synchronized with all DSS check

**[astm.f3411.v19.DSS0130,2,c](../../../../requirements/astm/f3411/v19.md)**

#### Subscription[*P*] start/end times are properly synchronized with all DSS check

**[astm.f3411.v19.DSS0130,2,d](../../../../requirements/astm/f3411/v19.md)**

#### Subscription[*P*] notification count is properly synchronized with all DSS check

**[astm.f3411.v19.DSS0130,2,f](../../../../requirements/astm/f3411/v19.md)**
>>>>>>> 26cb253f

### S4 test step

Action: USS2@DSS*n*: GET Subscriptions using ISA[*P*]’s area

Qualitatively proves: All Subscription[i] 1≤i≤n are returned in subscriptions with proper response

#### Can query all Subscriptions in area from all DSSs check

**[astm.f3411.v19.A2-6-1,6](../../../../requirements/astm/f3411/v19.md)**

**[astm.f3411.v19.DSS0070](../../../../requirements/astm/f3411/v19.md)** requires that all DSS instances in a pool return the same result. This check fails if the DSS instance does not return the same result as the other DSS instances.

### S5 test step

Action: USS1@DSS*P*: PUT ISA[*P*] setting end time to now + D seconds

Qualitatively proves: ISA[*P*] modified with proper response, all Subscription[i] 1≤i≤n are returned in subscribers with proper response

#### Can get ISA from primary DSS check

**[astm.f3411.v19.DSS0130](../../../../requirements/astm/f3411/v19.md)**

#### Can modify ISA in primary DSS check

**[astm.f3411.v19.A2-6-1,1b](../../../../requirements/astm/f3411/v19.md)**

#### ISA modification triggers subscription notification requests check

**[astm.f3411.v19.A2-6-1,3c](../../../../requirements/astm/f3411/v19.md)**

### S6 test step

Action: USS2@DSS*P*: DELETE Subscription[*n*]

Qualitatively proves: Can delete Subscriptions in primary DSS

#### Subscription[*n*] deleted with proper response check

**[astm.f3411.v19.A2-6-1,4a](../../../../requirements/astm/f3411/v19.md)**

### S7 test step

Action: USS2@DSS*n*: GET Subscription[*n*] by ID

Qualitatively proves: Subscription deletion from ID index was effective from primary DSS

#### 404 with proper response check

**[astm.f3411.v19.A2-6-1,4b](../../../../requirements/astm/f3411/v19.md)**

**[astm.f3411.v19.DSS0070](../../../../requirements/astm/f3411/v19.md)** requires that all DSS instances in a pool return the same result. This check fails if the DSS instance does not return the same result as the other DSS instances.

### S8 test step

Action: USS2@DSS*n*: GET Subscriptions using ISA[*P*]’s area

Qualitatively proves: Subscription deletion from geographic index was effective from primary DSS

#### Subscriptions queried successfully check

**[astm.f3411.v19.A2-6-1,6](../../../../requirements/astm/f3411/v19.md)**

#### No Subscription[i] 1≤i≤n returned with proper response check

**[astm.f3411.v19.A2-6-1,4b](../../../../requirements/astm/f3411/v19.md)**

**[astm.f3411.v19.DSS0070](../../../../requirements/astm/f3411/v19.md)** requires that all DSS instances in a pool return the same result. This check fails if the DSS instance does not return the same result as the other DSS instances.

### S9 test step

Action: Wait >D seconds from S5 then USS2@DSS*n*: PUT Subscription with intersecting area, end time D seconds from now

Qualitatively proves: Expired ISA automatically removed, ISA modifications accessible from all non-primary DSSs

#### Subscription[*n*] created with proper response check

**[astm.f3411.v19.A2-6-1,1c](../../../../requirements/astm/f3411/v19.md)**

#### service_areas does not include ISA from S1 check

**[astm.f3411.v19.A2-6-1,1d](../../../../requirements/astm/f3411/v19.md)**

**[astm.f3411.v19.DSS0070](../../../../requirements/astm/f3411/v19.md)** requires that all DSS instances in a pool return the same result. This check fails if the DSS instance does not return the same result as the other DSS instances.

### S10 test step

Action: USS1@DSS*P*: PUT ISA with no start time and end time 10 minutes from now

Qualitatively proves: ISA creation triggers subscription notification requests

#### ISA[*P*] created with proper response check

**[astm.f3411.v19.A2-6-1,1a](../../../../requirements/astm/f3411/v19.md)**

#### All Subscription[i] 1≤i≤n returned in subscribers check

**[astm.f3411.v19.A2-6-1,3b](../../../../requirements/astm/f3411/v19.md)**

### S11 test step

Action: USS1@DSS*P*: DELETE ISA[*P*]

Qualitatively proves: ISA deletion triggers subscription notification requests

#### ISA[*P*] deleted with proper response check

**[astm.f3411.v19.A2-6-1,2a](../../../../requirements/astm/f3411/v19.md)**

#### All Subscription[i] 1≤i≤n returned in subscribers check

**[astm.f3411.v19.A2-6-1,3c](../../../../requirements/astm/f3411/v19.md)**

### S12 test step

Action: Wait >D seconds from S9 then USS1@DSS*P*: PUT ISA with no start time and end time 10 minutes from now

Qualitatively proves: Expired Subscriptions don’t trigger subscription notification requests

#### ISA[*P*] created with proper response check

**[astm.f3411.v19.A2-6-1,1a](../../../../requirements/astm/f3411/v19.md)**

#### None of Subscription[i] 1≤i≤n returned in subscribers check

**[astm.f3411.v19.A2-6-1,3d](../../../../requirements/astm/f3411/v19.md)**

### S13 test step

Action: USS2@DSS*n*: GET Subscriptions using ISA[*P*]’s area

Qualitatively proves: Expired Subscription removed from geographic index on primary DSS

#### Subscriptions queried successfully check

**[astm.f3411.v19.A2-6-1,6](../../../../requirements/astm/f3411/v19.md)**

#### No Subscription[i] 1≤i≤n returned with proper response check

**[astm.f3411.v19.A2-6-1,3d](../../../../requirements/astm/f3411/v19.md)**

**[astm.f3411.v19.DSS0070](../../../../requirements/astm/f3411/v19.md)** requires that all DSS instances in a pool return the same result. This check fails if the DSS instance does not return the same result as the other DSS instances.

### S14 test step

Action: USS2@DSS*n*: GET Subscription[*n*] by ID

Qualitatively proves: Expired Subscription removed from ID index on primary DSS

#### 404 with proper response check

**[astm.f3411.v19.A2-6-1,3d](../../../../requirements/astm/f3411/v19.md)**

### S15 test step

Action: USS1@DSS*P*: DELETE ISA[*P*]

Qualitatively proves: ISA deletion does not trigger subscription notification requests for expired Subscriptions

#### ISA[*P*] deleted with proper response check

**[astm.f3411.v19.A2-6-1,2a](../../../../requirements/astm/f3411/v19.md)**

#### None of Subscription[i] 1≤i≤n returned in subscribers with proper response check

**[astm.f3411.v19.A2-6-1,3d](../../../../requirements/astm/f3411/v19.md)**

### S16 test step

Action: USS2@DSS*n*: PUT Subscription with intersecting area, no start time

Qualitatively proves: Deleted ISA removed from all DSSs

#### Subscription[*n*] created with proper response check

**[astm.f3411.v19.A2-6-1,3a](../../../../requirements/astm/f3411/v19.md)**

#### service_areas does not include ISA from S12 check

**[astm.f3411.v19.A2-6-1,2b](../../../../requirements/astm/f3411/v19.md)**

**[astm.f3411.v19.DSS0070](../../../../requirements/astm/f3411/v19.md)** requires that all DSS instances in a pool return the same result. This check fails if the DSS instance does not return the same result as the other DSS instances.

### S17 test step

Action: USS2@DSS*P*: DELETE Subscription[*n*]

#### Subscription[*n*] deleted with proper response check

**[astm.f3411.v19.A2-6-1,4a](../../../../requirements/astm/f3411/v19.md)**

## Cleanup

Any entities (ISAs or Subscriptions) not deleted normally will be deleted here.

### ISA deleted with proper response check

**[astm.f3411.v19.A2-6-1,2a](../../../../requirements/astm/f3411/v19.md)**

### Subscription deleted with proper response check

**[astm.f3411.v19.A2-6-1,4a](../../../../requirements/astm/f3411/v19.md)**<|MERGE_RESOLUTION|>--- conflicted
+++ resolved
@@ -102,9 +102,8 @@
 
 **[astm.f3411.v19.A2-6-1,5](../../../../requirements/astm/f3411/v19.md)**
 
-<<<<<<< HEAD
-**[astm.f3411.v19.DSS0070](../../../../requirements/astm/f3411/v19.md)** requires that all DSS instances in a pool return the same result. This check fails if the DSS instance does not return the same result as the other DSS instances.
-=======
+**[astm.f3411.v19.DSS0070](../../../../requirements/astm/f3411/v19.md)** requires that all DSS instances in a pool return the same result. This check fails if the DSS instance does not return the same result as the other DSS instances.
+
 #### Subscription[*P*] ID is properly synchronized with all DSS check
 
 **[astm.f3411.v19.DSS0130,2,a](../../../../requirements/astm/f3411/v19.md)**
@@ -124,7 +123,6 @@
 #### Subscription[*P*] notification count is properly synchronized with all DSS check
 
 **[astm.f3411.v19.DSS0130,2,f](../../../../requirements/astm/f3411/v19.md)**
->>>>>>> 26cb253f
 
 ### S4 test step
 
