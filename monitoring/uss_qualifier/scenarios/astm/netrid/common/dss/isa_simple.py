from typing import Optional

import arrow

from monitoring.monitorlib.fetch import rid as fetch
from monitoring.monitorlib.mutate import rid as mutate
from monitoring.prober.infrastructure import register_resource_type
from monitoring.uss_qualifier.common_data_definitions import Severity
from monitoring.uss_qualifier.resources.astm.f3411.dss import DSSInstanceResource
from monitoring.uss_qualifier.resources.interuss.id_generator import IDGeneratorResource
from monitoring.uss_qualifier.resources.netrid.service_area import ServiceAreaResource
from monitoring.uss_qualifier.scenarios.astm.netrid.dss_wrapper import DSSWrapper
from monitoring.uss_qualifier.scenarios.scenario import GenericTestScenario


class ISASimple(GenericTestScenario):
    """Based on prober/rid/v2/test_isa_simple.py from the legacy prober tool."""

    ISA_TYPE = register_resource_type(348, "ISA")

    def __init__(
        self,
        dss: DSSInstanceResource,
        id_generator: IDGeneratorResource,
        isa: ServiceAreaResource,
    ):
        super().__init__()
        self._dss = (
            dss.dss_instance
        )  # TODO: delete once _delete_isa_if_exists updated to use dss_wrapper
        self._dss_wrapper = DSSWrapper(self, dss.dss_instance)
        self._isa_id = id_generator.id_factory.make_id(ISASimple.ISA_TYPE)
        self._isa_version: Optional[str] = None
        self._isa = isa.specification

        now = arrow.utcnow().datetime
        self._isa_start_time = self._isa.shifted_time_start(now)
        self._isa_end_time = self._isa.shifted_time_end(now)
        self._isa_area = [vertex.as_s2sphere() for vertex in self._isa.footprint]

    def run(self):
        self.begin_test_scenario()

        self._setup_case()
        self._create_and_check_isa_case()
        self._update_and_search_isa_case()
        self._delete_isa_case()

        self.end_test_scenario()

    def _setup_case(self):
        self.begin_test_case("Setup")

        def _ensure_clean_workspace_step():
            self.begin_test_step("Ensure clean workspace")

            self._delete_isa_if_exists()

            self.end_test_step()

        _ensure_clean_workspace_step()

        self.end_test_case()

    def _delete_isa_if_exists(self):
        fetched = fetch.isa(
            self._isa_id,
            rid_version=self._dss.rid_version,
            session=self._dss.client,
            server_id=self._dss.participant_id,
        )
        self.record_query(fetched.query)
        with self.check("Successful ISA query", [self._dss.participant_id]) as check:
            if not fetched.success and fetched.status_code != 404:
                check.record_failed(
                    "ISA information could not be retrieved",
                    Severity.High,
                    f"{self._dss.participant_id} DSS instance returned {fetched.status_code} when queried for ISA {self._isa_id}",
                    query_timestamps=[fetched.query.request.timestamp],
                )

        if fetched.success:
            deleted = mutate.delete_isa(
                self._isa_id,
                fetched.isa.version,
                self._dss.rid_version,
                self._dss.client,
                server_id=self._dss.participant_id,
            )
            self.record_query(deleted.dss_query.query)
            for subscriber_id, notification in deleted.notifications.items():
                self.record_query(notification.query)
            with self.check(
                "Removed pre-existing ISA", [self._dss.participant_id]
            ) as check:
                if not deleted.dss_query.success:
                    check.record_failed(
                        "Could not delete pre-existing ISA",
                        Severity.High,
                        f"Attempting to delete ISA {self._isa_id} from the {self._dss.participant_id} DSS returned error {deleted.dss_query.status_code}",
                        query_timestamps=[deleted.dss_query.query.request.timestamp],
                    )
            for subscriber_url, notification in deleted.notifications.items():
                with self.check("Notified subscriber", [subscriber_url]) as check:
                    # TODO: Find a better way to identify a subscriber who couldn't be notified
                    if not notification.success:
                        check.record_failed(
                            "Could not notify ISA subscriber",
                            Severity.Medium,
                            f"Attempting to notify subscriber for ISA {self._isa_id} at {subscriber_url} resulted in {notification.status_code}",
                            query_timestamps=[notification.query.request.timestamp],
                        )

    def _get_isa_by_id_step(self):
        self.begin_test_step("Get ISA by ID")

        with self.check(
            "Successful ISA query", [self._dss_wrapper.participant_id]
        ) as check:
            fetched = self._dss_wrapper.get_isa(check, self._isa_id)

        with self.check(
            "ISA version match", [self._dss_wrapper.participant_id]
        ) as check:
            if (
                self._isa_version is not None
                and fetched.isa.version != self._isa_version
            ):
                check.record_failed(
                    "DSS returned ISA with incorrect version",
                    Severity.High,
                    f"DSS should have returned an ISA with the version {self._isa_version}, but instead the ISA returned had the version {fetched.isa.version}",
                    query_timestamps=[fetched.query.request.timestamp],
                )

        self.end_test_step()

    def _create_and_check_isa_case(self):
        self.begin_test_case("Create and check ISA")

<<<<<<< HEAD
        def _create_isa_step():
            self.begin_test_step("Create ISA")

            with self.check("ISA created", [self._dss.participant_id]) as check:
                isa_change = self._dss_wrapper.put_isa(
                    check,
                    area_vertices=self._isa_area,
                    start_time=self._isa_start_time,
                    end_time=self._isa_end_time,
                    uss_base_url=self._isa.base_url,
                    isa_id=self._isa_id,
                    isa_version=self._isa_version,
                    alt_lo=self._isa.altitude_min,
                    alt_hi=self._isa.altitude_max,
=======
        self._create_isa_step()

        # TODO: Get ISA by ID

        self.end_test_case()

    def _create_isa_step(self):
        self.begin_test_step("Create ISA")

        start_time = arrow.utcnow().datetime + timedelta(seconds=1)
        end_time = start_time + timedelta(minutes=60)
        area = self._isa.footprint.to_vertices()
        isa_change = mutate.put_isa(
            area_vertices=area,
            start_time=start_time,
            end_time=end_time,
            uss_base_url=self._isa.base_url,
            isa_id=self._isa_id,
            rid_version=self._dss.rid_version,
            utm_client=self._dss.client,
            isa_version=None,
            alt_lo=self._isa.altitude_min,
            alt_hi=self._isa.altitude_max,
            server_id=self._dss.participant_id,
        )
        self.record_query(isa_change.dss_query.query)
        for notification_query in isa_change.notifications.values():
            self.record_query(notification_query.query)
        t_dss = isa_change.dss_query.query.request.timestamp

        with self.check("ISA created", [self._dss.participant_id]) as check:
            if isa_change.dss_query.status_code == 200:
                check.record_passed()
            elif isa_change.dss_query.status_code == 201:
                check.record_failed(
                    f"PUT ISA returned technically-incorrect 201",
                    Severity.Low,
                    "DSS should return 200 from PUT ISA, but instead returned the reasonable-but-technically-incorrect code 201",
                    query_timestamps=[t_dss],
                )
            else:
                check.record_failed(
                    f"PUT ISA returned {isa_change.dss_query.status_code}",
                    Severity.High,
                    f"DSS should return 200 from PUT ISA, but instead returned {isa_change.dss_query.status_code}",
                    query_timestamps=[t_dss],
>>>>>>> 295d5924
                )
                self._isa_version = isa_change.dss_query.isa.version

            self.end_test_step()

        _create_isa_step()

        self._get_isa_by_id_step()

        self.end_test_case()

    def _update_and_search_isa_case(self):
        self.begin_test_case("Update and search ISA")

        # TODO: Update ISA
        # TODO: Get ISA by ID
        # TODO: Search with invalid params
        # TODO: Search by earliest time (included)
        # TODO: Search by earliest time (excluded)
        # TODO: Search by latest time (included)
        # TODO: Search by latest time (excluded)
        # TODO: Search by area only
        # TODO: Search by huge area

        self.end_test_case()

    def _delete_isa_case(self):
        self.begin_test_case("Delete ISA")

        # TODO: Delete with wrong version
        # TODO: Delete with empty version
        # TODO: Delete ISA
        # TODO: Get ISA by ID
        # TODO: Search ISA
        # TODO: Search ISA with loop

        self.end_test_case()

    def cleanup(self):
        self.begin_cleanup()

        self._delete_isa_if_exists()

        self.end_cleanup()<|MERGE_RESOLUTION|>--- conflicted
+++ resolved
@@ -138,7 +138,6 @@
     def _create_and_check_isa_case(self):
         self.begin_test_case("Create and check ISA")
 
-<<<<<<< HEAD
         def _create_isa_step():
             self.begin_test_step("Create ISA")
 
@@ -153,54 +152,7 @@
                     isa_version=self._isa_version,
                     alt_lo=self._isa.altitude_min,
                     alt_hi=self._isa.altitude_max,
-=======
-        self._create_isa_step()
-
-        # TODO: Get ISA by ID
-
-        self.end_test_case()
-
-    def _create_isa_step(self):
-        self.begin_test_step("Create ISA")
-
-        start_time = arrow.utcnow().datetime + timedelta(seconds=1)
-        end_time = start_time + timedelta(minutes=60)
-        area = self._isa.footprint.to_vertices()
-        isa_change = mutate.put_isa(
-            area_vertices=area,
-            start_time=start_time,
-            end_time=end_time,
-            uss_base_url=self._isa.base_url,
-            isa_id=self._isa_id,
-            rid_version=self._dss.rid_version,
-            utm_client=self._dss.client,
-            isa_version=None,
-            alt_lo=self._isa.altitude_min,
-            alt_hi=self._isa.altitude_max,
-            server_id=self._dss.participant_id,
-        )
-        self.record_query(isa_change.dss_query.query)
-        for notification_query in isa_change.notifications.values():
-            self.record_query(notification_query.query)
-        t_dss = isa_change.dss_query.query.request.timestamp
-
-        with self.check("ISA created", [self._dss.participant_id]) as check:
-            if isa_change.dss_query.status_code == 200:
-                check.record_passed()
-            elif isa_change.dss_query.status_code == 201:
-                check.record_failed(
-                    f"PUT ISA returned technically-incorrect 201",
-                    Severity.Low,
-                    "DSS should return 200 from PUT ISA, but instead returned the reasonable-but-technically-incorrect code 201",
-                    query_timestamps=[t_dss],
-                )
-            else:
-                check.record_failed(
-                    f"PUT ISA returned {isa_change.dss_query.status_code}",
-                    Severity.High,
-                    f"DSS should return 200 from PUT ISA, but instead returned {isa_change.dss_query.status_code}",
-                    query_timestamps=[t_dss],
->>>>>>> 295d5924
+                    server_id=self._dss.participant_id,  # TODO: check this
                 )
                 self._isa_version = isa_change.dss_query.isa.version
 
