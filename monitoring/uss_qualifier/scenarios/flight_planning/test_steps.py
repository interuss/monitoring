--- conflicted
+++ resolved
@@ -415,19 +415,7 @@
 
                     for q in e.queries:
                         scenario.record_query(q)
-<<<<<<< HEAD
-                    check.record_failed(
-                        summary=f"Failed to clean up flight {flight_id} from {flight_planner.participant_id}",
-                        details=f"{str(e)}\n\nStack trace:\n{e.stacktrace}",
-                        query_timestamps=[q.request.timestamp for q in e.queries],
-                    )
-                    continue
-
-                # A non-existing flight is considered successfully deleted
-                if query.status_code in [200, 404]:
-=======
-
->>>>>>> 8a35b319
+
                     if (
                         e.queries and e.queries[0].status_code == 404
                     ):  # We allow 404 during cleanup
