import inspect
from typing import List, Optional, Tuple, Iterable, Set, Dict

from monitoring.monitorlib.geotemporal import Volume4DCollection
from uas_standards.astm.f3548.v21.api import OperationalIntentState
from uas_standards.interuss.automated_testing.scd.v1.api import (
    InjectFlightResponseResult,
)

from monitoring.monitorlib.fetch import QueryError
from uas_standards.interuss.automated_testing.scd.v1.api import (
    InjectFlightRequest,
<<<<<<< HEAD
    Capability,
=======
    InjectFlightResponseResult,
>>>>>>> 0d773a2a
    InjectFlightResponse,
    DeleteFlightResponseResult,
    DeleteFlightResponse,
)
from monitoring.uss_qualifier.common_data_definitions import Severity
from monitoring.uss_qualifier.resources.flight_planning.flight_intent import (
    FlightIntent,
)
from monitoring.uss_qualifier.resources.flight_planning.flight_planner import (
    FlightPlanner,
)
from monitoring.uss_qualifier.scenarios.scenario import TestScenarioType


def clear_area(
    scenario: TestScenarioType,
    test_step: str,
    flight_intents: List[FlightIntent],
    flight_planners: List[FlightPlanner],
) -> None:
    """Perform a test step to clear the area that will be used in the scenario.

    This function assumes:
    * `scenario` is ready to execute a test step
    * "Area cleared successfully" check declared for specified test step in `scenario`'s documentation

    Args:
      scenario: Scenario in which this step is being executed
      test_step: Name of this test step (according to scenario's documentation)
      flight_intents: Flight intents to be used in this test case (defines bounds of area to be cleared)
      flight_planners: Flight planners to which clear area requests should be issued
    """
    scenario.begin_test_step(test_step)

    volumes = []
    for flight_intent in flight_intents:
        volumes += flight_intent.request.operational_intent.volumes
        volumes += flight_intent.request.operational_intent.off_nominal_volumes
    extent = Volume4DCollection.from_f3548v21(volumes).bounding_volume
    for uss in flight_planners:
        with scenario.check("Area cleared successfully", [uss.participant_id]) as check:
            try:
                resp, query = uss.clear_area(extent)
            except QueryError as e:
                for q in e.queries:
                    scenario.record_query(q)
                check.record_failed(
                    summary=f"Error from {uss.participant_id} when attempting to clear area",
                    severity=Severity.High,
                    details=f"{str(e)}\n\nStack trace:\n{e.stacktrace}",
                    query_timestamps=[q.request.timestamp for q in e.queries],
                )
            scenario.record_query(query)
            if not resp.outcome.success:
                check.record_failed(
                    summary="Area could not be cleared",
                    severity=Severity.High,
                    details=f'Participant indicated "{resp.outcome.message}"',
                    query_timestamps=[query.request.timestamp],
                )

    scenario.end_test_step()


def expect_flight_intent_state(
    flight_intent: InjectFlightRequest,
    expected_state: OperationalIntentState,
    scenario: TestScenarioType,
    test_step: str,
) -> None:
    """Confirm that provided flight intent test data has the expected state or raise a ValueError."""
    if flight_intent.operational_intent.state != expected_state:
        function_name = str(inspect.stack()[1][3])
        raise ValueError(
            f"Error in test data: operational intent state for {function_name} during test step '{test_step}' in scenario '{scenario.documentation.name}' is expected to be `Accepted`, but got `{flight_intent.operational_intent.state}` instead"
        )


def plan_flight_intent(
    scenario: TestScenarioType,
    test_step: str,
    flight_planner: FlightPlanner,
    flight_intent: InjectFlightRequest,
) -> Tuple[InjectFlightResponse, Optional[str]]:
    """Plan a flight intent that should result in success.

    This function implements the test step described in
    plan_flight_intent.md.

    Returns:
      * The injection response.
      * The ID of the injected flight if it is returned, None otherwise.
    """
    expect_flight_intent_state(
        flight_intent, OperationalIntentState.Accepted, scenario, test_step
    )

    return submit_flight_intent(
        scenario,
        test_step,
        "Successful planning",
        {InjectFlightResponseResult.Planned},
        {InjectFlightResponseResult.Failed: "Failure"},
        flight_planner,
        flight_intent,
    )


def activate_flight_intent(
    scenario: TestScenarioType,
    test_step: str,
    flight_planner: FlightPlanner,
    flight_intent: InjectFlightRequest,
    flight_id: Optional[str] = None,
) -> InjectFlightResponse:
    """Activate a flight intent that should result in success.

    This function implements the test step described in
    activate_flight_intent.md.

    Returns: The injection response.
    """
    expect_flight_intent_state(
        flight_intent, OperationalIntentState.Activated, scenario, test_step
    )

    return submit_flight_intent(
        scenario,
        test_step,
        "Successful activation",
        {InjectFlightResponseResult.ReadyToFly},
        {InjectFlightResponseResult.Failed: "Failure"},
        flight_planner,
        flight_intent,
        flight_id,
    )[0]


def modify_planned_flight_intent(
    scenario: TestScenarioType,
    test_step: str,
    flight_planner: FlightPlanner,
    flight_intent: InjectFlightRequest,
    flight_id: str,
) -> InjectFlightResponse:
    """Modify a planned flight intent that should result in success.

    This function implements the test step described in
    modify_planned_flight_intent.md.

    Returns: The injection response.
    """
    expect_flight_intent_state(
        flight_intent, OperationalIntentState.Accepted, scenario, test_step
    )

    return submit_flight_intent(
        scenario,
        test_step,
        "Successful modification",
        {InjectFlightResponseResult.Planned},
        {InjectFlightResponseResult.Failed: "Failure"},
        flight_planner,
        flight_intent,
        flight_id,
    )[0]


def modify_activated_flight_intent(
    scenario: TestScenarioType,
    test_step: str,
    flight_planner: FlightPlanner,
    flight_intent: InjectFlightRequest,
    flight_id: str,
    preexisting_conflict: bool = False,
) -> InjectFlightResponse:
    """Modify an activated flight intent that should result in success.
    If the activated flight intent to modify has a pre-existing conflict, the USS is allowed to return `NotSupported`.
    Use `preexisting_conflict=True` in this case.

    This function implements the test step described in
    modify_activated_flight_intent.md.

    Returns: The injection response.
    """
    expect_flight_intent_state(
        flight_intent, OperationalIntentState.Activated, scenario, test_step
    )

    expected_results = {InjectFlightResponseResult.ReadyToFly}
    if preexisting_conflict:
        expected_results.add(InjectFlightResponseResult.NotSupported)
    return submit_flight_intent(
        scenario,
        test_step,
        "Successful modification",
<<<<<<< HEAD
        expected_results,
=======
        {InjectFlightResponseResult.ReadyToFly},
>>>>>>> 0d773a2a
        {InjectFlightResponseResult.Failed: "Failure"},
        flight_planner,
        flight_intent,
        flight_id,
    )[0]


def submit_flight_intent(
    scenario: TestScenarioType,
    test_step: str,
    success_check: str,
    expected_results: Set[InjectFlightResponseResult],
    failed_checks: Dict[InjectFlightResponseResult, str],
    flight_planner: FlightPlanner,
    flight_intent: InjectFlightRequest,
    flight_id: Optional[str] = None,
) -> Tuple[InjectFlightResponse, Optional[str]]:
    """Submit a flight intent with an expected result.
    A check fail is considered of high severity and as such will raise an ScenarioCannotContinueError.

    This function does not directly implement a test step.

    Returns:
      * The injection response.
      * The ID of the injected flight if it is returned, None otherwise.
    """
    scenario.begin_test_step(test_step)
    with scenario.check(success_check, [flight_planner.participant_id]) as check:
        try:
            resp, query, flight_id = flight_planner.request_flight(
                flight_intent, flight_id
            )
        except QueryError as e:
            for q in e.queries:
                scenario.record_query(q)
            check.record_failed(
                summary=f"Error from {flight_planner.participant_id} when attempting to submit a flight intent (flight ID: {flight_id})",
                severity=Severity.High,
                details=f"{str(e)}\n\nStack trace:\n{e.stacktrace}",
                query_timestamps=[q.request.timestamp for q in e.queries],
            )
        scenario.record_query(query)
        notes_suffix = f': "{resp.notes}"' if "notes" in resp and resp.notes else ""

        for unexpected_result, failed_test_check in failed_checks.items():
            with scenario.check(
                failed_test_check, [flight_planner.participant_id]
            ) as specific_failed_check:
                if resp.result == unexpected_result:
                    specific_failed_check.record_failed(
                        summary=f"Flight unexpectedly {resp.result}",
                        severity=Severity.High,
                        details=f'{flight_planner.participant_id} indicated {resp.result} rather than the expected {" or ".join(expected_results)}{notes_suffix}',
                        query_timestamps=[query.request.timestamp],
                    )

        if resp.result in expected_results:
            scenario.end_test_step()
            return resp, flight_id
        else:
            check.record_failed(
                summary=f"Flight unexpectedly {resp.result}",
                severity=Severity.High,
                details=f'{flight_planner.participant_id} indicated {resp.result} rather than the expected {" or ".join(expected_results)}{notes_suffix}',
                query_timestamps=[query.request.timestamp],
            )

    raise RuntimeError(
        "Error with submission of flight intent, but a High Severity issue didn't interrupt execution"
    )


def delete_flight_intent(
    scenario: TestScenarioType,
    test_step: str,
    flight_planner: FlightPlanner,
    flight_id: str,
) -> DeleteFlightResponse:
    """Delete an existing flight intent that should result in success.
    A check fail is considered of high severity and as such will raise an ScenarioCannotContinueError.

    This function implements the test step described in `delete_flight_intent.md`.

    Returns: The deletion response.
    """
    scenario.begin_test_step(test_step)
    with scenario.check(
        "Successful deletion", [flight_planner.participant_id]
    ) as check:
        try:
            resp, query = flight_planner.cleanup_flight(flight_id)
        except QueryError as e:
            for q in e.queries:
                scenario.record_query(q)
            check.record_failed(
                summary=f"Error from {flight_planner.participant_id} when attempting to delete a flight intent (flight ID: {flight_id})",
                severity=Severity.High,
                details=f"{str(e)}\n\nStack trace:\n{e.stacktrace}",
                query_timestamps=[q.request.timestamp for q in e.queries],
            )
        scenario.record_query(query)
        notes_suffix = f': "{resp.notes}"' if "notes" in resp and resp.notes else ""

        if resp.result == DeleteFlightResponseResult.Closed:
            scenario.end_test_step()
            return resp
        else:
            check.record_failed(
                summary=f"Flight deletion attempt unexpectedly {resp.result}",
                severity=Severity.High,
                details=f"{flight_planner.participant_id} indicated {resp.result} rather than the expected {DeleteFlightResponseResult.Closed}{notes_suffix}",
                query_timestamps=[query.request.timestamp],
            )

    raise RuntimeError(
        "Error with deletion of flight intent, but a High Severity issue didn't interrupt execution"
    )


def cleanup_flights(
    scenario: TestScenarioType, flight_planners: Iterable[FlightPlanner]
) -> None:
    """Remove flights during a cleanup test step.

    This function assumes:
    * `scenario` is currently cleaning up (cleanup has started)
    * "Successful flight deletion" check declared for cleanup phase in `scenario`'s documentation
    """
    for flight_planner in flight_planners:
        removed = []
        to_remove = flight_planner.created_flight_ids.copy()
        for flight_id in to_remove:
            with scenario.check(
                "Successful flight deletion", [flight_planner.participant_id]
            ) as check:
                try:
                    resp, query = flight_planner.cleanup_flight(flight_id)
                    scenario.record_query(query)
                except QueryError as e:
                    for q in e.queries:
                        scenario.record_query(q)
                    check.record_failed(
                        summary=f"Failed to clean up flight {flight_id} from {flight_planner.participant_id}",
                        severity=Severity.Medium,
                        details=f"{str(e)}\n\nStack trace:\n{e.stacktrace}",
                        query_timestamps=[q.request.timestamp for q in e.queries],
                    )
                    continue

                if resp.result == DeleteFlightResponseResult.Closed:
                    removed.append(flight_id)
                else:
                    check.record_failed(
                        summary="Failed to delete flight",
                        details=f"USS indicated: {resp.notes}",
                        severity=Severity.Medium,
                        query_timestamps=[query.request.timestamp],
                    )<|MERGE_RESOLUTION|>--- conflicted
+++ resolved
@@ -10,11 +10,7 @@
 from monitoring.monitorlib.fetch import QueryError
 from uas_standards.interuss.automated_testing.scd.v1.api import (
     InjectFlightRequest,
-<<<<<<< HEAD
-    Capability,
-=======
     InjectFlightResponseResult,
->>>>>>> 0d773a2a
     InjectFlightResponse,
     DeleteFlightResponseResult,
     DeleteFlightResponse,
@@ -211,11 +207,7 @@
         scenario,
         test_step,
         "Successful modification",
-<<<<<<< HEAD
         expected_results,
-=======
-        {InjectFlightResponseResult.ReadyToFly},
->>>>>>> 0d773a2a
         {InjectFlightResponseResult.Failed: "Failure"},
         flight_planner,
         flight_intent,
