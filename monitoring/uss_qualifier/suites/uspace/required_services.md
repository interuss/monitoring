--- conflicted
+++ resolved
@@ -23,10 +23,6 @@
     <td><a href="../../scenarios/astm/netrid/v22a/aggregate_checks.md">ASTM F3411-22a NetRID aggregate checks</a></td>
   </tr>
   <tr>
-<<<<<<< HEAD
-    <td rowspan="38" style="vertical-align:top;"><a href="../../requirements/astm/f3411/v22a.md">astm<br>.f3411<br>.v22a</a></td>
-    <td><a href="../../requirements/astm/f3411/v22a.md">DSS0030</a></td>
-=======
     <td rowspan="53" style="vertical-align:top;"><a href="../../requirements/astm/f3411/v22a.md">astm<br>.f3411<br>.v22a</a></td>
     <td><a href="../../requirements/astm/f3411/v22a.md">A2-6-1,1a</a></td>
     <td>Implemented</td>
@@ -89,7 +85,6 @@
   </tr>
   <tr>
     <td><a href="../../requirements/astm/f3411/v22a.md">A2-6-1,5</a></td>
->>>>>>> 374a67f3
     <td>Implemented</td>
     <td><a href="../../scenarios/astm/netrid/v22a/nominal_behavior.md">ASTM NetRID nominal behavior</a></td>
   </tr>
@@ -249,16 +244,12 @@
     <td><a href="../../scenarios/astm/netrid/v22a/nominal_behavior.md">ASTM NetRID nominal behavior</a></td>
   </tr>
   <tr>
-<<<<<<< HEAD
-    <td><a href="../../requirements/astm/f3411/v22a.md">NET0470,Table1,9</a></td>
-=======
     <td><a href="../../requirements/astm/f3411/v22a.md">NET0450</a></td>
     <td>Implemented</td>
     <td><a href="../../scenarios/astm/netrid/v22a/nominal_behavior.md">ASTM NetRID nominal behavior</a></td>
   </tr>
   <tr>
     <td><a href="../../requirements/astm/f3411/v22a.md">NET0470</a></td>
->>>>>>> 374a67f3
     <td>Implemented</td>
     <td><a href="../../scenarios/astm/netrid/v22a/nominal_behavior.md">ASTM NetRID nominal behavior</a></td>
   </tr>
