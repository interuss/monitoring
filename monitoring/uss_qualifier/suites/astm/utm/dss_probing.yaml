name: DSS testing for ASTM NetRID F3548-21
resources:
  dss: resources.astm.f3548.v21.DSSInstanceResource
  second_utm_auth: resources.communications.AuthAdapterResource?
  all_dss_instances: resources.astm.f3548.v21.DSSInstancesResource?
  dss_crdb_cluster: resources.interuss.crdb.CockroachDBClusterResource?
  flight_intents: resources.flight_planning.FlightIntentsResource
  id_generator: resources.interuss.IDGeneratorResource
  planning_area: resources.astm.f3548.v21.PlanningAreaResource
  problematically_big_area: resources.VerticesResource
actions:
  - test_scenario:
      scenario_type: scenarios.astm.utm.dss.SubscriptionSimple
      resources:
        dss: dss
        id_generator: id_generator
        planning_area: planning_area
        problematically_big_area: problematically_big_area
  - test_scenario:
      scenario_type: scenarios.astm.utm.dss.SubscriptionValidation
      resources:
        dss: dss
        id_generator: id_generator
        planning_area: planning_area
  - test_scenario:
      scenario_type: scenarios.astm.utm.OpIntentReferenceAccessControl
      resources:
        dss: dss
        second_utm_auth: second_utm_auth
        flight_intents: flight_intents
        id_generator: id_generator
  - test_scenario:
      scenario_type: scenarios.astm.utm.DSSInteroperability
      resources:
        primary_dss_instance: dss
        all_dss_instances: all_dss_instances
        planning_area: planning_area
  - test_scenario:
<<<<<<< HEAD
      scenario_type: scenarios.astm.utm.dss.CRDBAccess
      resources:
        crdb_cluster: dss_crdb_cluster
    on_failure: Continue
=======
      scenario_type: scenarios.astm.utm.dss.synchronization.SubscriptionSynchronization
      resources:
        dss: dss
        other_instances: all_dss_instances
        id_generator: id_generator
        planning_area: planning_area
>>>>>>> 93e67ef5
<|MERGE_RESOLUTION|>--- conflicted
+++ resolved
@@ -36,16 +36,13 @@
         all_dss_instances: all_dss_instances
         planning_area: planning_area
   - test_scenario:
-<<<<<<< HEAD
-      scenario_type: scenarios.astm.utm.dss.CRDBAccess
-      resources:
-        crdb_cluster: dss_crdb_cluster
-    on_failure: Continue
-=======
       scenario_type: scenarios.astm.utm.dss.synchronization.SubscriptionSynchronization
       resources:
         dss: dss
         other_instances: all_dss_instances
         id_generator: id_generator
         planning_area: planning_area
->>>>>>> 93e67ef5
+  - test_scenario:
+      scenario_type: scenarios.astm.utm.dss.CRDBAccess
+      resources:
+        crdb_cluster: dss_crdb_cluster