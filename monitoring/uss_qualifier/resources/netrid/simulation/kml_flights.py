--- conflicted
+++ resolved
@@ -3,13 +3,9 @@
 # A file to generate Flight Records from KML.
 import math
 import random
-<<<<<<< HEAD
-=======
 from collections import namedtuple
 
 
-import s2sphere
->>>>>>> 87b87aa0
 import uuid
 from datetime import timedelta
 from typing import List
