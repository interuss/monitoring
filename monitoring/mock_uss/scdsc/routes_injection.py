--- conflicted
+++ resolved
@@ -394,15 +394,9 @@
             ),
         )
         record = database.FlightRecord(
-<<<<<<< HEAD
-            op_intent_reference=result.operational_intent_reference,
-            op_intent_injection=req_body.operational_intent,
-            flight_authorisation=req_body.flight_authorisation,
-            mod_op_sharing_behavior=mock_uss_flight_behavior_in_req(req_body),
-=======
             op_intent=op_intent,
             flight_info=FlightInfo.from_scd_inject_flight_request(req_body),
->>>>>>> 64b0c4a2
+            mod_op_sharing_behavior=mock_uss_flight_behavior_in_req(req_body),
         )
         with db as tx:
             tx.flights[flight_id] = record
