from typing import Any, Dict

import s2sphere

from monitoring.monitorlib import fetch
import monitoring.monitorlib.fetch.rid
import monitoring.monitorlib.fetch.scd
from monitoring.mock_uss.tracer.resources import ResourceSet
from monitoring.monitorlib.rid import RIDVersion


def indent(s: str, level: int) -> str:
    return "\n".join(" " * level + line for line in s.split("\n"))


<<<<<<< HEAD
def poll_rid_isas(resources: ResourceSet, box: s2sphere.LatLngRect) -> Any:
=======
class Poller(object):
    def __init__(
        self,
        name: str,
        object_diff_text: Callable[[Any, Any], str],
        interval: datetime.timedelta,
        poll: Callable[[], Any],
    ):
        self.name = name
        self._object_diff_text = object_diff_text
        self._interval = interval
        self._poll = poll
        self._next_poll: Optional[datetime.datetime] = None
        self.last_result = None

    def time_to_next_poll(self) -> datetime.timedelta:
        if self._next_poll is None:
            return datetime.timedelta(seconds=0)
        now = datetime.datetime.utcnow()
        return self._next_poll - now

    def poll(self) -> Any:
        if self._next_poll is None:
            self._next_poll = datetime.datetime.utcnow() + self._interval
        else:
            now = datetime.datetime.utcnow()
            while self._next_poll < now:
                self._next_poll += self._interval
        return self._poll()

    def diff_text(self, new_result: Any) -> str:
        return self._object_diff_text(self.last_result, new_result)


def poll_rid_isas(
    resources: ResourceSet, box: s2sphere.LatLngRect
) -> fetch.rid.FetchedISAs:
>>>>>>> 70bbcc0d
    return fetch.rid.isas(
        box,
        resources.start_time,
        resources.end_time,
        RIDVersion.f3411_19,
        resources.dss_client,
    )


def poll_scd_operations(resources: ResourceSet) -> Any:
    if "operational_intents" not in resources.scd_cache:
        resources.scd_cache["operational_intents"]: Dict[
            str, fetch.scd.FetchedEntity
        ] = {}
    return fetch.scd.operations(
        resources.dss_client,
        resources.area,
        resources.start_time,
        resources.end_time,
        operation_cache=resources.scd_cache["operational_intents"],
    )


def poll_scd_constraints(resources: ResourceSet) -> Any:
    if "constraints" not in resources.scd_cache:
        resources.scd_cache["constraints"]: Dict[str, fetch.scd.FetchedEntity] = {}
    return fetch.scd.constraints(
        resources.dss_client,
        resources.area,
        resources.start_time,
        resources.end_time,
        constraint_cache=resources.scd_cache["constraints"],
    )<|MERGE_RESOLUTION|>--- conflicted
+++ resolved
@@ -13,47 +13,7 @@
     return "\n".join(" " * level + line for line in s.split("\n"))
 
 
-<<<<<<< HEAD
 def poll_rid_isas(resources: ResourceSet, box: s2sphere.LatLngRect) -> Any:
-=======
-class Poller(object):
-    def __init__(
-        self,
-        name: str,
-        object_diff_text: Callable[[Any, Any], str],
-        interval: datetime.timedelta,
-        poll: Callable[[], Any],
-    ):
-        self.name = name
-        self._object_diff_text = object_diff_text
-        self._interval = interval
-        self._poll = poll
-        self._next_poll: Optional[datetime.datetime] = None
-        self.last_result = None
-
-    def time_to_next_poll(self) -> datetime.timedelta:
-        if self._next_poll is None:
-            return datetime.timedelta(seconds=0)
-        now = datetime.datetime.utcnow()
-        return self._next_poll - now
-
-    def poll(self) -> Any:
-        if self._next_poll is None:
-            self._next_poll = datetime.datetime.utcnow() + self._interval
-        else:
-            now = datetime.datetime.utcnow()
-            while self._next_poll < now:
-                self._next_poll += self._interval
-        return self._poll()
-
-    def diff_text(self, new_result: Any) -> str:
-        return self._object_diff_text(self.last_result, new_result)
-
-
-def poll_rid_isas(
-    resources: ResourceSet, box: s2sphere.LatLngRect
-) -> fetch.rid.FetchedISAs:
->>>>>>> 70bbcc0d
     return fetch.rid.isas(
         box,
         resources.start_time,
