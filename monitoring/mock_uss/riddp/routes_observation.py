--- conflicted
+++ resolved
@@ -2,11 +2,8 @@
 
 import arrow
 import flask
-<<<<<<< HEAD
+from implicitdict import ImplicitDict
 from loguru import logger
-=======
-from implicitdict import ImplicitDict
->>>>>>> c3581596
 import s2sphere
 from uas_standards.astm.f3411.v19.api import ErrorResponse, RIDFlight
 from uas_standards.astm.f3411.v19.constants import (
