"""Basic subscription tests:

  - create the subscription with a 60 minute expiry
  - get by ID
  - get by search
  - delete
"""

import datetime
import re

from monitoring.monitorlib.infrastructure import default_scope
from monitoring.monitorlib import rid
from monitoring.monitorlib.rid import SCOPE_READ
from monitoring.monitorlib.testing import assert_datetimes_are_equal
from monitoring.prober.infrastructure import register_resource_type
from . import common


SUB_TYPE = register_resource_type(327, 'Subscription')


def test_ensure_clean_workspace(ids, session):
  resp = session.get('/subscriptions/{}'.format(ids(SUB_TYPE)), scope=SCOPE_READ)
  if resp.status_code == 200:
    version = resp.json()['subscription']['version']
    resp = session.delete('/subscriptions/{}/{}'.format(ids(SUB_TYPE), version), scope=SCOPE_READ)
    assert resp.status_code == 200, resp.content
  elif resp.status_code == 404:
    # As expected.
    pass
  else:
    assert False, resp.content


@default_scope(SCOPE_READ)
def test_sub_does_not_exist(ids, session):
  resp = session.get('/subscriptions/{}'.format(ids(SUB_TYPE)))
  assert resp.status_code == 404, resp.content
  assert 'Subscription {} not found'.format(ids(SUB_TYPE)) in resp.json()['message']


@default_scope(SCOPE_READ)
def test_create_sub(ids, session):
  """ASTM Compliance Test: DSS0030_C_PUT_SUB."""
  time_start = datetime.datetime.utcnow()
  time_end = time_start + datetime.timedelta(minutes=60)

  req_body = {
    'extents': {
      'spatial_volume': {
        'footprint': {
          'vertices': common.VERTICES,
        },
        'altitude_lo': 20,
        'altitude_hi': 400,
      },
      'time_start': time_start.strftime(rid.DATE_FORMAT),
      'time_end': time_end.strftime(rid.DATE_FORMAT),
    },
    'callbacks': {
      'identification_service_area_url': 'https://example.com/foo'
    },
  }
  resp = session.put(
      '/subscriptions/{}'.format(ids(SUB_TYPE)),
      json=req_body)
  assert resp.status_code == 200, resp.content

  data = resp.json()
  assert data['subscription']['id'] == ids(SUB_TYPE)
  assert data['subscription']['notification_index'] == 0
  assert data['subscription']['callbacks'] == {
      'identification_service_area_url': 'https://example.com/foo'
  }
  assert_datetimes_are_equal(data['subscription']['time_start'], req_body['extents']['time_start'])
  assert_datetimes_are_equal(data['subscription']['time_end'], req_body['extents']['time_end'])
  assert re.match(r'[a-z0-9]{10,}$', data['subscription']['version'])
  assert 'service_areas' in data


@default_scope(SCOPE_READ)
def test_get_sub_by_id(ids, session):
  """ASTM Compliance Test: DSS0030_E_GET_SUB_BY_ID."""
  resp = session.get('/subscriptions/{}'.format(ids(SUB_TYPE)))
  assert resp.status_code == 200, resp.content

  data = resp.json()
  assert data['subscription']['id'] == ids(SUB_TYPE)
  assert data['subscription']['notification_index'] == 0
  assert data['subscription']['callbacks'] == {
      'identification_service_area_url': 'https://example.com/foo'
  }


@default_scope(SCOPE_READ)
def test_get_sub_by_search(ids, session):
  """ASTM Compliance Test: DSS0030_F_GET_SUBS_BY_AREA."""
  resp = session.get('/subscriptions?area={}'.format(common.GEO_POLYGON_STRING))
  assert resp.status_code == 200, resp.content
  assert ids(SUB_TYPE) in [x['id'] for x in resp.json()['subscriptions']]


@default_scope(SCOPE_READ)
def test_get_sub_by_searching_huge_area(session):
  resp = session.get('/subscriptions?area={}'.format(common.HUGE_GEO_POLYGON_STRING))
  assert resp.status_code == 413, resp.content


@default_scope(SCOPE_READ)
def test_delete_sub_empty_version(ids, session):
  resp = session.delete('/subscriptions/{}/'.format(ids(SUB_TYPE)))
  assert resp.status_code == 400, resp.content


@default_scope(SCOPE_READ)
def test_delete_sub_wrong_version(ids, session):
  resp = session.delete('/subscriptions/{}/fake_version'.format(ids(SUB_TYPE)))
  assert resp.status_code == 400, resp.content


@default_scope(SCOPE_READ)
def test_delete_sub(ids, session):
  """ASTM Compliance Test: DSS0030_D_DELETE_SUB."""
  # GET the sub first to find its version.
  resp = session.get('/subscriptions/{}'.format(ids(SUB_TYPE)))
  assert resp.status_code == 200, resp.content
  version = resp.json()['subscription']['version']

  # Then delete it.
  resp = session.delete('/subscriptions/{}/{}'.format(ids(SUB_TYPE), version))
  assert resp.status_code == 200, resp.content


@default_scope(SCOPE_READ)
def test_get_deleted_sub_by_id(ids, session):
  resp = session.get('/subscriptions/{}'.format(ids(SUB_TYPE)))
  assert resp.status_code == 404, resp.content


@default_scope(SCOPE_READ)
def test_get_deleted_sub_by_search(ids, session):
  resp = session.get('/subscriptions?area={}'.format(common.GEO_POLYGON_STRING))
  assert resp.status_code == 200, resp.content
<<<<<<< HEAD
  assert SUB_ID not in [x['id'] for x in resp.json()['subscriptions']]
=======
  assert ids(SUB_TYPE) not in [x['id'] for x in resp.json()['subscriptions']]
>>>>>>> c4e15335


@default_scope(SCOPE_READ)
def test_get_sub_with_loop_area(session):
  resp = session.get('/subscriptions?area={}'.format(common.LOOP_GEO_POLYGON_STRING))
  assert resp.status_code == 400, resp.content<|MERGE_RESOLUTION|>--- conflicted
+++ resolved
@@ -142,11 +142,7 @@
 def test_get_deleted_sub_by_search(ids, session):
   resp = session.get('/subscriptions?area={}'.format(common.GEO_POLYGON_STRING))
   assert resp.status_code == 200, resp.content
-<<<<<<< HEAD
-  assert SUB_ID not in [x['id'] for x in resp.json()['subscriptions']]
-=======
   assert ids(SUB_TYPE) not in [x['id'] for x in resp.json()['subscriptions']]
->>>>>>> c4e15335
 
 
 @default_scope(SCOPE_READ)
