"""Strategic conflict detection Subscription query tests:

  - add a few Subscriptions spaced in time and footprints
  - query with various combinations of arguments
"""

import datetime

from monitoring.monitorlib.infrastructure import default_scope
from monitoring.monitorlib import scd
from monitoring.monitorlib.scd import SCOPE_SC
<<<<<<< HEAD
from monitoring.prober import utils
from monitoring.prober.infrastructure import for_api_versions


SUB1_ID = ''
SUB2_ID = ''
SUB3_ID = ''


def test_set_test_owner_ids(test_owner):
  global SUB1_ID
  global SUB2_ID
  global SUB3_ID
  SUB1_ID = utils.encode_owner(test_owner, '00000088-b268-481c-a32d-6be442000000')
  SUB2_ID = utils.encode_owner(test_owner, '00000017-a3fe-42d6-9f3b-83dec2000000')
  SUB3_ID = utils.encode_owner(test_owner, '0000001b-9c8a-475e-a82d-d81922000000')
=======
from monitoring.prober.infrastructure import for_api_versions, register_resource_type


SUB1_TYPE = register_resource_type(216, 'Subscription 1')
SUB2_TYPE = register_resource_type(217, 'Subscription 2')
SUB3_TYPE = register_resource_type(218, 'Subscription 3')
>>>>>>> c4e15335


LAT0 = 23
LNG0 = 56

# This value should be large enough to ensure areas separated by this distance
# will lie in separate grid cells.
FOOTPRINT_SPACING_M = 10000


def _make_sub1_req(scd_api):
  time_start = datetime.datetime.utcnow()
  time_end = time_start + datetime.timedelta(minutes=60)
  lat = LAT0 - scd.latitude_degrees(FOOTPRINT_SPACING_M)
  req = {
    "extents": scd.make_vol4(None, time_end, 0, 300, scd.make_circle(lat, LNG0, 100)),
    "uss_base_url": "https://example.com/foo",
    "notify_for_constraints": False
  }
  if scd_api == scd.API_0_3_5:
    req.update({"old_version": 0, "notify_for_operations": True})
  elif scd_api == scd.API_0_3_15:
    req.update({"notify_for_operational_intents": True})
  return req


def _make_sub2_req(scd_api):
  time_start = datetime.datetime.utcnow() + datetime.timedelta(hours=2)
  time_end = time_start + datetime.timedelta(minutes=60)
  req = {
    "extents": scd.make_vol4(time_start, time_end, 350, 650, scd.make_circle(LAT0, LNG0, 100)),
    "old_version": 0,
    "uss_base_url": "https://example.com/foo",
    "notify_for_operations": True,
    "notify_for_constraints": False
  }
  if scd_api == scd.API_0_3_5:
    req.update({"old_version": 0, "notify_for_operations": True})
  elif scd_api == scd.API_0_3_15:
    req.update({"notify_for_operational_intents": True})
  return req


def _make_sub3_req(scd_api):
  time_start = datetime.datetime.utcnow() + datetime.timedelta(hours=4)
  time_end = time_start + datetime.timedelta(minutes=60)
  lat = LAT0 + scd.latitude_degrees(FOOTPRINT_SPACING_M)
  req = {
    "extents": scd.make_vol4(time_start, time_end, 700, 1000, scd.make_circle(lat, LNG0, 100)),
    "uss_base_url": "https://example.com/foo",
    "notify_for_constraints": False
  }
  if scd_api == scd.API_0_3_5:
    req.update({"old_version": 0, "notify_for_operations": True})
  elif scd_api == scd.API_0_3_15:
    req.update({"notify_for_operational_intents": True})
  return req


@for_api_versions(scd.API_0_3_5, scd.API_0_3_15)
def test_ensure_clean_workspace(ids, scd_api, scd_session):
  for sub_id in (ids(SUB1_TYPE), ids(SUB2_TYPE), ids(SUB3_TYPE)):
    resp = scd_session.get('/subscriptions/{}'.format(sub_id), scope=SCOPE_SC)
    if resp.status_code == 200:
      resp = scd_session.delete('/subscriptions/{}'.format(sub_id), scope=SCOPE_SC)
      assert resp.status_code == 200, resp.content
    elif resp.status_code == 404:
      # As expected.
      pass
    else:
      assert False, resp.content


# Preconditions: No named Subscriptions exist
# Mutations: None
@for_api_versions(scd.API_0_3_5, scd.API_0_3_15)
@default_scope(SCOPE_SC)
def test_subs_do_not_exist_get(ids, scd_api, scd_session):
  for sub_id in (ids(SUB1_TYPE), ids(SUB2_TYPE), ids(SUB3_TYPE)):
    resp = scd_session.get('/subscriptions/{}'.format(sub_id))
    assert resp.status_code == 404, resp.content


# Preconditions: No named Subscriptions exist
# Mutations: None
@for_api_versions(scd.API_0_3_5, scd.API_0_3_15)
@default_scope(SCOPE_SC)
def test_subs_do_not_exist_query(ids, scd_api, scd_session):
  resp = scd_session.post('/subscriptions/query', json={
    'area_of_interest': scd.make_vol4(None, None, 0, 5000, scd.make_circle(LAT0, LNG0, FOOTPRINT_SPACING_M))
  })
  assert resp.status_code == 200, resp.content
  result_ids = [x['id'] for x in resp.json()['subscriptions']]
  for sub_id in (ids(SUB1_TYPE), ids(SUB2_TYPE), ids(SUB3_TYPE)):
    assert sub_id not in result_ids


# Preconditions: No named Subscriptions exist
# Mutations: Subscriptions 1, 2, and 3 created
@for_api_versions(scd.API_0_3_5, scd.API_0_3_15)
@default_scope(SCOPE_SC)
def test_create_subs(ids, scd_api, scd_session):
  resp = scd_session.put('/subscriptions/{}'.format(ids(SUB1_TYPE)), json=_make_sub1_req(scd_api))
  assert resp.status_code == 200, resp.content

  resp = scd_session.put('/subscriptions/{}'.format(ids(SUB2_TYPE)), json=_make_sub2_req(scd_api))
  assert resp.status_code == 200, resp.content

  resp = scd_session.put('/subscriptions/{}'.format(ids(SUB3_TYPE)), json=_make_sub3_req(scd_api))
  assert resp.status_code == 200, resp.content


# Preconditions: Subscriptions 1, 2, and 3 created
# Mutations: None
@for_api_versions(scd.API_0_3_5, scd.API_0_3_15)
@default_scope(SCOPE_SC)
def test_search_find_all_subs(ids, scd_api, scd_session):
  resp = scd_session.post(
      '/subscriptions/query',
      json={
        "area_of_interest": scd.make_vol4(None, None, 0, 3000,
                                          scd.make_circle(LAT0, LNG0, FOOTPRINT_SPACING_M))
      })
  assert resp.status_code == 200, resp.content
  result_ids = [x['id'] for x in resp.json()['subscriptions']]
  for sub_id in (ids(SUB1_TYPE), ids(SUB2_TYPE), ids(SUB3_TYPE)):
    assert sub_id in result_ids


# Preconditions: Subscriptions 1, 2, and 3 created
# Mutations: None
@for_api_versions(scd.API_0_3_5, scd.API_0_3_15)
@default_scope(SCOPE_SC)
def test_search_footprint(ids, scd_api, scd_session):
  lat = LAT0 - scd.latitude_degrees(FOOTPRINT_SPACING_M)
  print(lat)
  resp = scd_session.post(
    '/subscriptions/query',
    json={
      "area_of_interest": scd.make_vol4(None, None, 0, 3000,
                                        scd.make_circle(lat, LNG0, 50))
    })
  assert resp.status_code == 200, resp.content
  result_ids = [x['id'] for x in resp.json()['subscriptions']]
  assert ids(SUB1_TYPE) in result_ids
  assert ids(SUB2_TYPE) not in result_ids
  assert ids(SUB3_TYPE) not in result_ids

  resp = scd_session.post(
    '/subscriptions/query',
    json={
      "area_of_interest": scd.make_vol4(None, None, 0, 3000,
                                        scd.make_circle(LAT0, LNG0, 50))
    })
  assert resp.status_code == 200, resp.content
  result_ids = [x['id'] for x in resp.json()['subscriptions']]
  assert ids(SUB1_TYPE) not in result_ids
  assert ids(SUB2_TYPE) in result_ids
  assert ids(SUB3_TYPE) not in result_ids


# Preconditions: Subscriptions 1, 2, and 3 created
# Mutations: None
@for_api_versions(scd.API_0_3_5, scd.API_0_3_15)
@default_scope(SCOPE_SC)
def test_search_time(ids, scd_api, scd_session):
  time_start = datetime.datetime.utcnow()
  time_end = time_start + datetime.timedelta(minutes=1)

  resp = scd_session.post(
    '/subscriptions/query',
    json={
      "area_of_interest": scd.make_vol4(time_start, time_end, 0, 3000,
                                        scd.make_circle(LAT0, LNG0, FOOTPRINT_SPACING_M))
    })
  assert resp.status_code == 200, resp.content
  result_ids = [x['id'] for x in resp.json()['subscriptions']]
  assert ids(SUB1_TYPE) in result_ids
  assert ids(SUB2_TYPE) not in result_ids
  assert ids(SUB3_TYPE) not in result_ids

  resp = scd_session.post(
    '/subscriptions/query',
    json={
      "area_of_interest": scd.make_vol4(None, time_end, 0, 3000,
                                        scd.make_circle(LAT0, LNG0, FOOTPRINT_SPACING_M))
    })
  assert resp.status_code == 200, resp.content
  result_ids = [x['id'] for x in resp.json()['subscriptions']]
  assert ids(SUB1_TYPE) in result_ids
  assert ids(SUB2_TYPE) not in result_ids
  assert ids(SUB3_TYPE) not in result_ids

  time_start = datetime.datetime.utcnow() + datetime.timedelta(hours=4)
  time_end = time_start + datetime.timedelta(minutes=1)

  resp = scd_session.post(
    '/subscriptions/query',
    json={
      "area_of_interest": scd.make_vol4(time_start, time_end, 0, 3000,
                                        scd.make_circle(LAT0, LNG0, FOOTPRINT_SPACING_M))
    })
  assert resp.status_code == 200, resp.content
  result_ids = [x['id'] for x in resp.json()['subscriptions']]
  assert ids(SUB1_TYPE) not in result_ids
  assert ids(SUB2_TYPE) not in result_ids
  assert ids(SUB3_TYPE) in result_ids

  resp = scd_session.post(
    '/subscriptions/query',
    json={
      "area_of_interest": scd.make_vol4(time_start, None, 0, 3000,
                                        scd.make_circle(LAT0, LNG0, FOOTPRINT_SPACING_M))
    })
  assert resp.status_code == 200, resp.content
  result_ids = [x['id'] for x in resp.json()['subscriptions']]
  assert ids(SUB1_TYPE) not in result_ids
  assert ids(SUB2_TYPE) not in result_ids
  assert ids(SUB3_TYPE) in result_ids


# Preconditions: Subscriptions 1, 2, and 3 created
# Mutations: None
@for_api_versions(scd.API_0_3_5, scd.API_0_3_15)
@default_scope(SCOPE_SC)
def test_search_time_footprint(ids, scd_api, scd_session):
  time_start = datetime.datetime.utcnow()
  time_end = time_start + datetime.timedelta(hours=2.5)
  lat = LAT0 + scd.latitude_degrees(FOOTPRINT_SPACING_M)
  resp = scd_session.post(
    '/subscriptions/query',
    json={
      "area_of_interest": scd.make_vol4(time_start, time_end, 0, 3000,
                                        scd.make_circle(lat, LNG0, FOOTPRINT_SPACING_M))
    })
  assert resp.status_code == 200, resp.content
  result_ids = [x['id'] for x in resp.json()['subscriptions']]
  assert ids(SUB1_TYPE) not in result_ids
  assert ids(SUB2_TYPE) in result_ids
  assert ids(SUB3_TYPE) not in result_ids

# Preconditions: Subscriptions 1, 2, and 3 created
# Mutations: Subscriptions 1, 2, and 3 deleted
@for_api_versions(scd.API_0_3_5, scd.API_0_3_15)
@default_scope(SCOPE_SC)
def test_delete_subs(ids, scd_api, scd_session):
  for sub_id in (ids(SUB1_TYPE), ids(SUB2_TYPE), ids(SUB3_TYPE)):
    resp = scd_session.delete('/subscriptions/{}'.format(sub_id))
    assert resp.status_code == 200, resp.content<|MERGE_RESOLUTION|>--- conflicted
+++ resolved
@@ -9,14 +9,12 @@
 from monitoring.monitorlib.infrastructure import default_scope
 from monitoring.monitorlib import scd
 from monitoring.monitorlib.scd import SCOPE_SC
-<<<<<<< HEAD
-from monitoring.prober import utils
-from monitoring.prober.infrastructure import for_api_versions
-
-
-SUB1_ID = ''
-SUB2_ID = ''
-SUB3_ID = ''
+from monitoring.prober.infrastructure import for_api_versions, register_resource_type
+
+
+SUB1_TYPE = register_resource_type(216, 'Subscription 1')
+SUB2_TYPE = register_resource_type(217, 'Subscription 2')
+SUB3_TYPE = register_resource_type(218, 'Subscription 3')
 
 
 def test_set_test_owner_ids(test_owner):
@@ -26,14 +24,6 @@
   SUB1_ID = utils.encode_owner(test_owner, '00000088-b268-481c-a32d-6be442000000')
   SUB2_ID = utils.encode_owner(test_owner, '00000017-a3fe-42d6-9f3b-83dec2000000')
   SUB3_ID = utils.encode_owner(test_owner, '0000001b-9c8a-475e-a82d-d81922000000')
-=======
-from monitoring.prober.infrastructure import for_api_versions, register_resource_type
-
-
-SUB1_TYPE = register_resource_type(216, 'Subscription 1')
-SUB2_TYPE = register_resource_type(217, 'Subscription 2')
-SUB3_TYPE = register_resource_type(218, 'Subscription 3')
->>>>>>> c4e15335
 
 
 LAT0 = 23
@@ -275,6 +265,7 @@
   assert ids(SUB2_TYPE) in result_ids
   assert ids(SUB3_TYPE) not in result_ids
 
+
 # Preconditions: Subscriptions 1, 2, and 3 created
 # Mutations: Subscriptions 1, 2, and 3 deleted
 @for_api_versions(scd.API_0_3_5, scd.API_0_3_15)
