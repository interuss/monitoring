"""Test version can be queried."""

from monitoring.monitorlib import rid_v1
from uas_standards.astm.f3411 import v19


def test_version(aux_session):
<<<<<<< HEAD
    resp = aux_session.get("/version", scope=rid_v1.SCOPE_READ)
    assert resp.status_code == 200
    version = resp.json()["version"]
    assert version
    assert "undefined" not in version, version
=======
  resp = aux_session.get('/version', scope=v19.constants.Scope.Read)
  assert resp.status_code == 200
  version = resp.json()['version']
  assert version
  assert 'undefined' not in version, version
>>>>>>> aaab6d59
<|MERGE_RESOLUTION|>--- conflicted
+++ resolved
@@ -5,16 +5,8 @@
 
 
 def test_version(aux_session):
-<<<<<<< HEAD
-    resp = aux_session.get("/version", scope=rid_v1.SCOPE_READ)
-    assert resp.status_code == 200
-    version = resp.json()["version"]
-    assert version
-    assert "undefined" not in version, version
-=======
   resp = aux_session.get('/version', scope=v19.constants.Scope.Read)
   assert resp.status_code == 200
   version = resp.json()['version']
   assert version
-  assert 'undefined' not in version, version
->>>>>>> aaab6d59
+  assert 'undefined' not in version, version