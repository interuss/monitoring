--- conflicted
+++ resolved
@@ -981,13 +981,15 @@
     server_id: Optional[str] = None,
 ) -> FetchedFlights:
     t = datetime.datetime.utcnow()
-<<<<<<< HEAD
     isa_list = isas(
-        geo.get_latlngrect_vertices(area), t, t, rid_version, session, dss_base_url
+        geo.get_latlngrect_vertices(area),
+        t,
+        t,
+        rid_version,
+        session,
+        dss_base_url,
+        server_id=server_id,
     )
-=======
-    isa_list = isas(area, t, t, rid_version, session, dss_base_url, server_id=server_id)
->>>>>>> 295d5924
 
     uss_flight_queries: Dict[str, FetchedUSSFlights] = {}
     uss_flight_details_queries: Dict[str, FetchedUSSFlightDetails] = {}
