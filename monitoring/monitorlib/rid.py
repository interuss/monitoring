--- conflicted
+++ resolved
@@ -92,7 +92,6 @@
             raise ValueError("Unsupported RID version '{}'".format(self))
 
     @property
-<<<<<<< HEAD
     def min_obfuscation_distance_m(self) -> float:
         if self == RIDVersion.f3411_19:
             return v19.constants.NetMinObfuscationDistanceM
@@ -100,12 +99,11 @@
             return v22a.constants.NetMinObfuscationDistanceM
         else:
             raise ValueError("Unsupported RID version '{}'".format(self))
-=======
+
     def short_name(self) -> str:
         if self == RIDVersion.f3411_19:
             return "v19"
         elif self == RIDVersion.f3411_22a:
             return "v22a"
         else:
-            return "unknown"
->>>>>>> 3e86aa24
+            return "unknown"