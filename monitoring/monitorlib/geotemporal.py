--- conflicted
+++ resolved
@@ -568,13 +568,11 @@
     def to_f3548v21(self) -> List[f3548v21.Volume4D]:
         return [v.to_f3548v21() for v in self.volumes]
 
-<<<<<<< HEAD
+    def to_interuss_scd_api(self) -> List[interuss_scd_api.Volume4D]:
+        return [v.to_interuss_scd_api() for v in self.volumes]
+
     def has_active_volume(self, time_ref: datetime) -> bool:
         return any(
             vol.time_start.datetime <= time_ref <= vol.time_end.datetime
             for vol in self.volumes
-        )
-=======
-    def to_interuss_scd_api(self) -> List[interuss_scd_api.Volume4D]:
-        return [v.to_interuss_scd_api() for v in self.volumes]
->>>>>>> 7fd8ab1a
+        )